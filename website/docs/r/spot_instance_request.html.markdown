---
layout: "aws"
page_title: "AWS: aws_spot_instance_request"
sidebar_current: "docs-aws-resource-spot-instance-request"
description: |-
  Provides a Spot Instance Request resource.
---

# aws_spot_instance_request

Provides an EC2 Spot Instance Request resource. This allows instances to be
requested on the spot market.

Terraform always creates Spot Instance Requests with a `persistent` type, which
means that for the duration of their lifetime, AWS will launch an instance
with the configured details if and when the spot market will accept the
requested price.

On destruction, Terraform will make an attempt to terminate the associated Spot
Instance if there is one present.

~> **NOTE:** Because their behavior depends on the live status of the spot
market, Spot Instance Requests have a unique lifecycle that makes them behave
differently than other Terraform resources. Most importantly: there is __no
guarantee__ that a Spot Instance exists to fulfill the request at any given
point in time. See the [AWS Spot Instance
documentation](https://docs.aws.amazon.com/AWSEC2/latest/UserGuide/using-spot-instances.html)
for more information.


## Example Usage

```hcl
# Request a spot instance at $0.03
resource "aws_spot_instance_request" "cheap_worker" {
  ami           = "ami-1234"
  spot_price    = "0.03"
  instance_type = "c4.xlarge"

  tags {
    Name = "CheapWorker"
  }
}
```

## Argument Reference

Spot Instance Requests support all the same arguments as
[`aws_instance`](instance.html), with the addition of:

* `spot_price` - (Required) The price to request on the spot market.
* `wait_for_fulfillment` - (Optional; Default: false) If set, Terraform will
  wait for the Spot Request to be fulfilled, and will throw an error if the
  timeout of 10m is reached.
* `spot_type` - (Optional; Default: "persistent") If set to "one-time", after
  the instance is terminated, the spot request will be closed. Also, Terraform
  can't manage one-time spot requests, just launch them.
* `launch_group` - (Optional) A launch group is a group of spot instances that launch together and terminate together.
  If left empty instances are launched and terminated individually.
* `block_duration_minutes` - (Optional) The required duration for the Spot instances, in minutes. This value must be a multiple of 60 (60, 120, 180, 240, 300, or 360).
  The duration period starts as soon as your Spot instance receives its instance ID. At the end of the duration period, Amazon EC2 marks the Spot instance for termination and provides a Spot instance termination notice, which gives the instance a two-minute warning before it terminates.
  Note that you can't specify an Availability Zone group or a launch group if you specify a duration.
<<<<<<< HEAD
* `instance_interruption_behavior` - (Optional) Indicates whether a Spot instance stops or terminates when it is interrupted. Default is `terminate` as this is the current AWS behaviour.
* `valid_until` - (Optional) The end date and time of the request, in UTC [RFC3339](https://tools.ietf.org/html/rfc3339#section-5.8) format(for example, YYYY-MM-DDTHH:MM:SSZ). At this point, no new Spot instance requests are placed or enabled to fulfill the request. The default end date is 7 days from the current date.
* `valid_from` - (Optional) The start date and time of the request, in UTC [RFC3339](https://tools.ietf.org/html/rfc3339#section-5.8) format(for example, YYYY-MM-DDTHH:MM:SSZ). The default is to start fulfilling the request immediately.
=======
* `instance_interruption_behaviour` - (Optional) Indicates whether a Spot instance stops or terminates when it is interrupted. Default is `terminate` as this is the current AWS behaviour.
>>>>>>> 03d17ffe

### Timeouts

The `timeouts` block allows you to specify [timeouts](https://www.terraform.io/docs/configuration/resources.html#timeouts) for certain actions:

* `create` - (Defaults to 10 mins) Used when requesting the spot instance (only valid if `wait_for_fulfillment = true`)
* `delete` - (Defaults to 20 mins) Used when terminating all instances launched via the given spot instance request

## Attributes Reference

The following attributes are exported:

* `id` - The Spot Instance Request ID.

These attributes are exported, but they are expected to change over time and so
should only be used for informational purposes, not for resource dependencies:

* `spot_bid_status` - The current [bid
  status](https://docs.aws.amazon.com/AWSEC2/latest/UserGuide/spot-bid-status.html)
  of the Spot Instance Request.
* `spot_request_state` The current [request
  state](https://docs.aws.amazon.com/AWSEC2/latest/UserGuide/spot-requests.html#creating-spot-request-status)
  of the Spot Instance Request.
* `spot_instance_id` - The Instance ID (if any) that is currently fulfilling
  the Spot Instance request.
* `public_dns` - The public DNS name assigned to the instance. For EC2-VPC, this
  is only available if you've enabled DNS hostnames for your VPC
* `public_ip` - The public IP address assigned to the instance, if applicable.
* `private_dns` - The private DNS name assigned to the instance. Can only be
  used inside the Amazon EC2, and only available if you've enabled DNS hostnames
  for your VPC
* `private_ip` - The private IP address assigned to the instance<|MERGE_RESOLUTION|>--- conflicted
+++ resolved
@@ -60,13 +60,9 @@
 * `block_duration_minutes` - (Optional) The required duration for the Spot instances, in minutes. This value must be a multiple of 60 (60, 120, 180, 240, 300, or 360).
   The duration period starts as soon as your Spot instance receives its instance ID. At the end of the duration period, Amazon EC2 marks the Spot instance for termination and provides a Spot instance termination notice, which gives the instance a two-minute warning before it terminates.
   Note that you can't specify an Availability Zone group or a launch group if you specify a duration.
-<<<<<<< HEAD
-* `instance_interruption_behavior` - (Optional) Indicates whether a Spot instance stops or terminates when it is interrupted. Default is `terminate` as this is the current AWS behaviour.
+* `instance_interruption_behaviour` - (Optional) Indicates whether a Spot instance stops or terminates when it is interrupted. Default is `terminate` as this is the current AWS behaviour.
 * `valid_until` - (Optional) The end date and time of the request, in UTC [RFC3339](https://tools.ietf.org/html/rfc3339#section-5.8) format(for example, YYYY-MM-DDTHH:MM:SSZ). At this point, no new Spot instance requests are placed or enabled to fulfill the request. The default end date is 7 days from the current date.
 * `valid_from` - (Optional) The start date and time of the request, in UTC [RFC3339](https://tools.ietf.org/html/rfc3339#section-5.8) format(for example, YYYY-MM-DDTHH:MM:SSZ). The default is to start fulfilling the request immediately.
-=======
-* `instance_interruption_behaviour` - (Optional) Indicates whether a Spot instance stops or terminates when it is interrupted. Default is `terminate` as this is the current AWS behaviour.
->>>>>>> 03d17ffe
 
 ### Timeouts
 
