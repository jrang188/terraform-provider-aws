--- conflicted
+++ resolved
@@ -27,13 +27,8 @@
 
 	resource.ParallelTest(t, resource.TestCase{
 		PreCheck: func() {
-<<<<<<< HEAD
-			acctest.PreCheck(ctx, t)
-			acctest.PreCheckPartitionHasService(names.KendraEndpointID, t)
-=======
-			acctest.PreCheck(t)
-			acctest.PreCheckPartitionHasService(t, names.KendraEndpointID)
->>>>>>> 78d002fe
+			acctest.PreCheck(ctx, t)
+			acctest.PreCheckPartitionHasService(t, names.KendraEndpointID)
 			testAccPreCheck(ctx, t)
 		},
 		ErrorCheck:               acctest.ErrorCheck(t, names.KendraEndpointID),
@@ -75,13 +70,8 @@
 
 	resource.ParallelTest(t, resource.TestCase{
 		PreCheck: func() {
-<<<<<<< HEAD
-			acctest.PreCheck(ctx, t)
-			acctest.PreCheckPartitionHasService(names.KendraEndpointID, t)
-=======
-			acctest.PreCheck(t)
-			acctest.PreCheckPartitionHasService(t, names.KendraEndpointID)
->>>>>>> 78d002fe
+			acctest.PreCheck(ctx, t)
+			acctest.PreCheckPartitionHasService(t, names.KendraEndpointID)
 			testAccPreCheck(ctx, t)
 		},
 		ErrorCheck:               acctest.ErrorCheck(t, names.KendraEndpointID),
@@ -111,13 +101,8 @@
 
 	resource.ParallelTest(t, resource.TestCase{
 		PreCheck: func() {
-<<<<<<< HEAD
-			acctest.PreCheck(ctx, t)
-			acctest.PreCheckPartitionHasService(names.KendraEndpointID, t)
-=======
-			acctest.PreCheck(t)
-			acctest.PreCheckPartitionHasService(t, names.KendraEndpointID)
->>>>>>> 78d002fe
+			acctest.PreCheck(ctx, t)
+			acctest.PreCheckPartitionHasService(t, names.KendraEndpointID)
 			testAccPreCheck(ctx, t)
 		},
 		ErrorCheck:               acctest.ErrorCheck(t, names.KendraEndpointID),
@@ -169,13 +154,8 @@
 
 	resource.ParallelTest(t, resource.TestCase{
 		PreCheck: func() {
-<<<<<<< HEAD
-			acctest.PreCheck(ctx, t)
-			acctest.PreCheckPartitionHasService(names.KendraEndpointID, t)
-=======
-			acctest.PreCheck(t)
-			acctest.PreCheckPartitionHasService(t, names.KendraEndpointID)
->>>>>>> 78d002fe
+			acctest.PreCheck(ctx, t)
+			acctest.PreCheckPartitionHasService(t, names.KendraEndpointID)
 			testAccPreCheck(ctx, t)
 		},
 		ErrorCheck:               acctest.ErrorCheck(t, names.KendraEndpointID),
@@ -224,13 +204,8 @@
 
 	resource.ParallelTest(t, resource.TestCase{
 		PreCheck: func() {
-<<<<<<< HEAD
-			acctest.PreCheck(ctx, t)
-			acctest.PreCheckPartitionHasService(names.KendraEndpointID, t)
-=======
-			acctest.PreCheck(t)
-			acctest.PreCheckPartitionHasService(t, names.KendraEndpointID)
->>>>>>> 78d002fe
+			acctest.PreCheck(ctx, t)
+			acctest.PreCheckPartitionHasService(t, names.KendraEndpointID)
 			testAccPreCheck(ctx, t)
 		},
 		ErrorCheck:               acctest.ErrorCheck(t, names.KendraEndpointID),
@@ -271,13 +246,8 @@
 
 	resource.ParallelTest(t, resource.TestCase{
 		PreCheck: func() {
-<<<<<<< HEAD
-			acctest.PreCheck(ctx, t)
-			acctest.PreCheckPartitionHasService(names.KendraEndpointID, t)
-=======
-			acctest.PreCheck(t)
-			acctest.PreCheckPartitionHasService(t, names.KendraEndpointID)
->>>>>>> 78d002fe
+			acctest.PreCheck(ctx, t)
+			acctest.PreCheckPartitionHasService(t, names.KendraEndpointID)
 			testAccPreCheck(ctx, t)
 		},
 		ErrorCheck:               acctest.ErrorCheck(t, names.KendraEndpointID),
@@ -318,13 +288,8 @@
 
 	resource.ParallelTest(t, resource.TestCase{
 		PreCheck: func() {
-<<<<<<< HEAD
-			acctest.PreCheck(ctx, t)
-			acctest.PreCheckPartitionHasService(names.KendraEndpointID, t)
-=======
-			acctest.PreCheck(t)
-			acctest.PreCheckPartitionHasService(t, names.KendraEndpointID)
->>>>>>> 78d002fe
+			acctest.PreCheck(ctx, t)
+			acctest.PreCheckPartitionHasService(t, names.KendraEndpointID)
 			testAccPreCheck(ctx, t)
 		},
 		ErrorCheck:               acctest.ErrorCheck(t, names.KendraEndpointID),
