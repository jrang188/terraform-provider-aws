package ec2

import (
	"context"
	"fmt"
	"log"
	"time"

	"github.com/aws/aws-sdk-go/aws"
	"github.com/aws/aws-sdk-go/aws/arn"
	"github.com/aws/aws-sdk-go/service/ec2"
	"github.com/hashicorp/aws-sdk-go-base/v2/awsv1shim/v2/tfawserr"
	"github.com/hashicorp/terraform-plugin-sdk/v2/helper/customdiff"
	"github.com/hashicorp/terraform-plugin-sdk/v2/helper/schema"
	"github.com/hashicorp/terraform-plugin-sdk/v2/helper/validation"
	"github.com/hashicorp/terraform-provider-aws/internal/conns"
	tftags "github.com/hashicorp/terraform-provider-aws/internal/tags"
	"github.com/hashicorp/terraform-provider-aws/internal/tfresource"
	"github.com/hashicorp/terraform-provider-aws/internal/verify"
)

func ResourceEBSVolume() *schema.Resource {
	return &schema.Resource{
		Create: resourceEBSVolumeCreate,
		Read:   resourceEBSVolumeRead,
		Update: resourceEBSVolumeUpdate,
		Delete: resourceEBSVolumeDelete,

		Importer: &schema.ResourceImporter{
			State: schema.ImportStatePassthrough,
		},

		Timeouts: &schema.ResourceTimeout{
			Create: schema.DefaultTimeout(5 * time.Minute),
			Update: schema.DefaultTimeout(5 * time.Minute),
			Delete: schema.DefaultTimeout(5 * time.Minute),
		},

		CustomizeDiff: customdiff.Sequence(
			resourceEBSVolumeCustomizeDiff,
			verify.SetTagsDiff,
		),

		Schema: map[string]*schema.Schema{
			"arn": {
				Type:     schema.TypeString,
				Computed: true,
			},
			"availability_zone": {
				Type:     schema.TypeString,
				Required: true,
				ForceNew: true,
			},
			"encrypted": {
				Type:     schema.TypeBool,
				Optional: true,
				Computed: true,
				ForceNew: true,
			},
			"final_snapshot": {
				Type:     schema.TypeBool,
				Optional: true,
				Default:  false,
			},
			"iops": {
				Type:     schema.TypeInt,
				Optional: true,
				Computed: true,
			},
			"kms_key_id": {
				Type:         schema.TypeString,
				Optional:     true,
				Computed:     true,
				ForceNew:     true,
				ValidateFunc: verify.ValidARN,
			},
			"multi_attach_enabled": {
				Type:     schema.TypeBool,
				Optional: true,
				ForceNew: true,
			},
			"outpost_arn": {
				Type:         schema.TypeString,
				Optional:     true,
				ForceNew:     true,
				ValidateFunc: verify.ValidARN,
			},
			"size": {
				Type:         schema.TypeInt,
				Optional:     true,
				Computed:     true,
				AtLeastOneOf: []string{"size", "snapshot_id"},
			},
			"snapshot_id": {
				Type:         schema.TypeString,
				Optional:     true,
				Computed:     true,
				ForceNew:     true,
				AtLeastOneOf: []string{"size", "snapshot_id"},
			},
			"tags":     tftags.TagsSchema(),
			"tags_all": tftags.TagsSchemaComputed(),
			"throughput": {
				Type:         schema.TypeInt,
				Optional:     true,
				Computed:     true,
				ValidateFunc: validation.IntBetween(125, 1000),
			},
			"type": {
				Type:     schema.TypeString,
				Optional: true,
				Computed: true,
			},
		},
	}
}

func resourceEBSVolumeCreate(d *schema.ResourceData, meta interface{}) error {
	conn := meta.(*conns.AWSClient).EC2Conn
	defaultTagsConfig := meta.(*conns.AWSClient).DefaultTagsConfig
	tags := defaultTagsConfig.MergeTags(tftags.New(d.Get("tags").(map[string]interface{})))

	input := &ec2.CreateVolumeInput{
		AvailabilityZone:  aws.String(d.Get("availability_zone").(string)),
		TagSpecifications: tagSpecificationsFromKeyValueTags(tags, ec2.ResourceTypeVolume),
	}

	if value, ok := d.GetOk("encrypted"); ok {
		input.Encrypted = aws.Bool(value.(bool))
	}

	if value, ok := d.GetOk("iops"); ok {
		input.Iops = aws.Int64(int64(value.(int)))
	}

	if value, ok := d.GetOk("kms_key_id"); ok {
		input.KmsKeyId = aws.String(value.(string))
	}

	if value, ok := d.GetOk("multi_attach_enabled"); ok {
		input.MultiAttachEnabled = aws.Bool(value.(bool))
	}

	if value, ok := d.GetOk("outpost_arn"); ok {
		input.OutpostArn = aws.String(value.(string))
	}

	if value, ok := d.GetOk("size"); ok {
		input.Size = aws.Int64(int64(value.(int)))
	}

	if value, ok := d.GetOk("snapshot_id"); ok {
		input.SnapshotId = aws.String(value.(string))
	}

	if value, ok := d.GetOk("throughput"); ok {
		input.Throughput = aws.Int64(int64(value.(int)))
	}

	if value, ok := d.GetOk("type"); ok {
		input.VolumeType = aws.String(value.(string))
	}

	log.Printf("[DEBUG] Creating EBS Volume: %s", input)
	output, err := conn.CreateVolume(input)

	if err != nil {
		return fmt.Errorf("creating EBS Volume: %w", err)
	}

	d.SetId(aws.StringValue(output.VolumeId))

	if _, err := WaitVolumeCreated(conn, d.Id(), d.Timeout(schema.TimeoutCreate)); err != nil {
		return fmt.Errorf("waiting for EBS Volume (%s) create: %w", d.Id(), err)
	}

	return resourceEBSVolumeRead(d, meta)
}

func resourceEBSVolumeRead(d *schema.ResourceData, meta interface{}) error {
	conn := meta.(*conns.AWSClient).EC2Conn
	defaultTagsConfig := meta.(*conns.AWSClient).DefaultTagsConfig
	ignoreTagsConfig := meta.(*conns.AWSClient).IgnoreTagsConfig

	volume, err := FindEBSVolumeByID(conn, d.Id())

	if !d.IsNewResource() && tfresource.NotFound(err) {
		log.Printf("[WARN] EBS Volume %s not found, removing from state", d.Id())
		d.SetId("")
		return nil
	}

	if err != nil {
		return fmt.Errorf("reading EBS Volume(%s): %w", d.Id(), err)
	}

	arn := arn.ARN{
		Partition: meta.(*conns.AWSClient).Partition,
		Service:   ec2.ServiceName,
		Region:    meta.(*conns.AWSClient).Region,
		AccountID: meta.(*conns.AWSClient).AccountID,
		Resource:  fmt.Sprintf("volume/%s", d.Id()),
	}
	d.Set("arn", arn.String())
	d.Set("availability_zone", volume.AvailabilityZone)
	d.Set("encrypted", volume.Encrypted)
	d.Set("iops", volume.Iops)
	d.Set("kms_key_id", volume.KmsKeyId)
	d.Set("multi_attach_enabled", volume.MultiAttachEnabled)
	d.Set("outpost_arn", volume.OutpostArn)
	d.Set("size", volume.Size)
	d.Set("snapshot_id", volume.SnapshotId)
	d.Set("throughput", volume.Throughput)
	d.Set("type", volume.VolumeType)

	tags := KeyValueTags(volume.Tags).IgnoreAWS().IgnoreConfig(ignoreTagsConfig)

	//lintignore:AWSR002
	if err := d.Set("tags", tags.RemoveDefaultConfig(defaultTagsConfig).Map()); err != nil {
		return fmt.Errorf("setting tags: %w", err)
	}

	if err := d.Set("tags_all", tags.Map()); err != nil {
		return fmt.Errorf("setting tags_all: %w", err)
	}

	return nil
}

func resourceEBSVolumeUpdate(d *schema.ResourceData, meta interface{}) error {
	conn := meta.(*conns.AWSClient).EC2Conn

<<<<<<< HEAD
	if d.Get("final_snapshot").(bool) {

		log.Printf("[INFO] final_snapshot parameter set to true; before volume destroying, snapshot will be created: %s", d.Id())

		request := &ec2.CreateSnapshotInput{
			VolumeId:          aws.String(d.Id()),
			TagSpecifications: ec2TagSpecificationsFromMap(d.Get("tags").(map[string]interface{}), ec2.ResourceTypeSnapshot),
		}

		var res *ec2.Snapshot
		err := resource.Retry(1*time.Minute, func() *resource.RetryError {
			var err error
			res, err = conn.CreateSnapshot(request)

			if tfawserr.ErrMessageContains(err, "SnapshotCreationPerVolumeRateExceeded", "The maximum per volume CreateSnapshot request rate has been exceeded") {
				return resource.RetryableError(err)
			}

			if err != nil {
				return resource.NonRetryableError(err)
			}

			return nil
		})
		if tfresource.TimedOut(err) {
			res, err = conn.CreateSnapshot(request)
		}
		if err != nil {
			return fmt.Errorf("error creating EC2 EBS Snapshot: %s", err)
		}

		err = func() error {
			log.Printf("Waiting for Snapshot %s to become available...", d.Id())
			input := &ec2.DescribeSnapshotsInput{
				SnapshotIds: []*string{aws.String(*res.SnapshotId)},
			}
			err := resource.Retry(d.Timeout(schema.TimeoutCreate), func() *resource.RetryError {
				err := conn.WaitUntilSnapshotCompleted(input)
				if err == nil {
					return nil
				}
				if tfawserr.ErrMessageContains(err, "ResourceNotReady", "") {
					return resource.RetryableError(fmt.Errorf("CreatingSnapshot: waiting for snapshot to become available"))
				}
				return resource.NonRetryableError(err)
			})
			if tfresource.TimedOut(err) {
				err = conn.WaitUntilSnapshotCompleted(input)
			}
			if err != nil {
				return fmt.Errorf("Error waiting for EBS snapshot to complete: %s", err)
			}
			return nil
		}()

		if err != nil {
			return fmt.Errorf("Error creating snapshot: %s", err)
		}

	}
	input := &ec2.DeleteVolumeInput{
		VolumeId: aws.String(d.Id()),
	}

	err := resource.Retry(5*time.Minute, func() *resource.RetryError {
		_, err := conn.DeleteVolume(input)
=======
	if d.HasChangesExcept("tags", "tags_all") {
		input := &ec2.ModifyVolumeInput{
			VolumeId: aws.String(d.Id()),
		}
>>>>>>> b4b86831

		if d.HasChange("iops") {
			input.Iops = aws.Int64(int64(d.Get("iops").(int)))
		}

		if d.HasChange("size") {
			input.Size = aws.Int64(int64(d.Get("size").(int)))
		}

		// "If no throughput value is specified, the existing value is retained."
		// Not currently correct, so always specify any non-zero throughput value.
		// Throughput is valid only for gp3 volumes.
		if v := d.Get("throughput").(int); v > 0 && d.Get("type").(string) == ec2.VolumeTypeGp3 {
			input.Throughput = aws.Int64(int64(v))
		}

		if d.HasChange("type") {
			input.VolumeType = aws.String(d.Get("type").(string))
		}

		_, err := conn.ModifyVolume(input)

		if err != nil {
			return fmt.Errorf("modifying EBS Volume(%s): %w", d.Id(), err)
		}

		if _, err := WaitVolumeUpdated(conn, d.Id(), d.Timeout(schema.TimeoutUpdate)); err != nil {
			return fmt.Errorf("waiting for EBS Volume (%s) update: %w", d.Id(), err)
		}
	}

	if d.HasChange("tags_all") {
		o, n := d.GetChange("tags_all")

		if err := UpdateTags(conn, d.Id(), o, n); err != nil {
			return fmt.Errorf("updating EBS Volume (%s) tags: %w", d.Id(), err)
		}
	}

	return resourceEBSVolumeRead(d, meta)
}

func resourceEBSVolumeDelete(d *schema.ResourceData, meta interface{}) error {
	conn := meta.(*conns.AWSClient).EC2Conn

	log.Printf("[DEBUG] Deleting EBS Volume: %s", d.Id())
	_, err := tfresource.RetryWhenAWSErrCodeEquals(d.Timeout(schema.TimeoutDelete),
		func() (interface{}, error) {
			return conn.DeleteVolume(&ec2.DeleteVolumeInput{
				VolumeId: aws.String(d.Id()),
			})
		},
		errCodeVolumeInUse)

	if tfawserr.ErrCodeEquals(err, errCodeInvalidVolumeNotFound) {
		return nil
	}

	if err != nil {
		return fmt.Errorf("deleting EBS Volume (%s): %w", d.Id(), err)
	}

	if _, err := WaitVolumeDeleted(conn, d.Id(), d.Timeout(schema.TimeoutDelete)); err != nil {
		return fmt.Errorf("waiting for EBS Volume (%s) delete: %w", d.Id(), err)
	}

	return nil
}

func resourceEBSVolumeCustomizeDiff(_ context.Context, diff *schema.ResourceDiff, meta interface{}) error {
	iops := diff.Get("iops").(int)
	multiAttachEnabled := diff.Get("multi_attach_enabled").(bool)
	throughput := diff.Get("throughput").(int)
	volumeType := diff.Get("type").(string)

	if diff.Id() == "" {
		// Create.

		// Iops is required for io1 and io2 volumes.
		// The default for gp3 volumes is 3,000 IOPS.
		// This parameter is not supported for gp2, st1, sc1, or standard volumes.
		// Hard validation in place to return an error if IOPs are provided
		// for an unsupported storage type.
		// Reference: https://github.com/hashicorp/terraform-provider-aws/issues/12667
		switch volumeType {
		case ec2.VolumeTypeIo1, ec2.VolumeTypeIo2:
			if iops == 0 {
				return fmt.Errorf("'iops' must be set when 'type' is '%s'", volumeType)
			}

		case ec2.VolumeTypeGp3:

		default:
			if iops != 0 {
				return fmt.Errorf("'iops' must not be set when 'type' is '%s'", volumeType)
			}
		}

		// MultiAttachEnabled is supported with io1 & io2 volumes only.
		if multiAttachEnabled && volumeType != ec2.VolumeTypeIo1 && volumeType != ec2.VolumeTypeIo2 {
			return fmt.Errorf("'multi_attach_enabled' must not be set when 'type' is '%s'", volumeType)
		}

		// Throughput is valid only for gp3 volumes.
		if throughput > 0 && volumeType != ec2.VolumeTypeGp3 {
			return fmt.Errorf("'throughput' must not be set when 'type' is '%s'", volumeType)
		}
	} else {
		// Update.

		// Setting 'iops = 0' is a no-op if the volume type does not require Iops to be specified.
		if diff.HasChange("iops") && volumeType != ec2.VolumeTypeIo1 && volumeType != ec2.VolumeTypeIo2 && iops == 0 {
			return diff.Clear("iops")
		}
	}

	return nil
}<|MERGE_RESOLUTION|>--- conflicted
+++ resolved
@@ -230,7 +230,6 @@
 func resourceEBSVolumeUpdate(d *schema.ResourceData, meta interface{}) error {
 	conn := meta.(*conns.AWSClient).EC2Conn
 
-<<<<<<< HEAD
 	if d.Get("final_snapshot").(bool) {
 
 		log.Printf("[INFO] final_snapshot parameter set to true; before volume destroying, snapshot will be created: %s", d.Id())
@@ -297,12 +296,10 @@
 
 	err := resource.Retry(5*time.Minute, func() *resource.RetryError {
 		_, err := conn.DeleteVolume(input)
-=======
 	if d.HasChangesExcept("tags", "tags_all") {
 		input := &ec2.ModifyVolumeInput{
 			VolumeId: aws.String(d.Id()),
 		}
->>>>>>> b4b86831
 
 		if d.HasChange("iops") {
 			input.Iops = aws.Int64(int64(d.Get("iops").(int)))
