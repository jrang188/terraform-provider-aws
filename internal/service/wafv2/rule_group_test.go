--- conflicted
+++ resolved
@@ -380,11 +380,8 @@
 						"statement.0.byte_match_statement.0.field_to_match.0.all_query_arguments.#":   "1",
 						"statement.0.byte_match_statement.0.field_to_match.0.body.#":                  "0",
 						"statement.0.byte_match_statement.0.field_to_match.0.cookies.#":               "0",
-<<<<<<< HEAD
 						"statement.0.byte_match_statement.0.field_to_match.0.headers.#":               "0",
 						"statement.0.byte_match_statement.0.field_to_match.0.json_body.#":             "0",
-=======
->>>>>>> af608d0a
 						"statement.0.byte_match_statement.0.field_to_match.0.method.#":                "0",
 						"statement.0.byte_match_statement.0.field_to_match.0.query_string.#":          "0",
 						"statement.0.byte_match_statement.0.field_to_match.0.single_header.#":         "0",
@@ -403,7 +400,6 @@
 						"statement.#":                                         "1",
 						"statement.0.byte_match_statement.#":                  "1",
 						"statement.0.byte_match_statement.0.field_to_match.#": "1",
-<<<<<<< HEAD
 						"statement.0.byte_match_statement.0.field_to_match.0.all_query_arguments.#":    "0",
 						"statement.0.byte_match_statement.0.field_to_match.0.body.#":                   "1",
 						"statement.0.byte_match_statement.0.field_to_match.0.body.0.oversize_handling": "CONTINUE",
@@ -421,6 +417,34 @@
 			{
 				Config:      testAccRuleGroupConfig_byteMatchStatementFieldToMatchBodyInvalidConfiguration(ruleGroupName),
 				ExpectError: regexp.MustCompile(`argument "oversize_handling" is required`),
+			},
+			{
+				Config: testAccRuleGroupConfig_byteMatchStatementFieldToMatchCookies(ruleGroupName),
+				Check: resource.ComposeTestCheckFunc(
+					testAccCheckRuleGroupExists(resourceName, &v),
+					acctest.MatchResourceAttrRegionalARN(resourceName, "arn", "wafv2", regexp.MustCompile(`regional/rulegroup/.+$`)),
+					resource.TestCheckResourceAttr(resourceName, "rule.#", "1"),
+					resource.TestCheckTypeSetElemNestedAttrs(resourceName, "rule.*", map[string]string{
+						"statement.#":                                         "1",
+						"statement.0.byte_match_statement.#":                  "1",
+						"statement.0.byte_match_statement.0.field_to_match.#": "1",
+						"statement.0.byte_match_statement.0.field_to_match.0.all_query_arguments.#":                        "0",
+						"statement.0.byte_match_statement.0.field_to_match.0.body.#":                                       "0",
+						"statement.0.byte_match_statement.0.field_to_match.0.cookies.#":                                    "1",
+						"statement.0.byte_match_statement.0.field_to_match.0.cookies.0.match_scope":                        "ALL",
+						"statement.0.byte_match_statement.0.field_to_match.0.cookies.0.oversize_handling":                  "NO_MATCH",
+						"statement.0.byte_match_statement.0.field_to_match.0.cookies.0.match_pattern.#":                    "1",
+						"statement.0.byte_match_statement.0.field_to_match.0.cookies.0.match_pattern.0.included_cookies.0": "test",
+						"statement.0.byte_match_statement.0.field_to_match.0.cookies.0.match_pattern.0.included_cookies.1": "cookie_test",
+						"statement.0.byte_match_statement.0.field_to_match.0.headers.#":                                    "0",
+						"statement.0.byte_match_statement.0.field_to_match.0.json_body.#":                                  "0",
+						"statement.0.byte_match_statement.0.field_to_match.0.method.#":                                     "0",
+						"statement.0.byte_match_statement.0.field_to_match.0.query_string.#":                               "0",
+						"statement.0.byte_match_statement.0.field_to_match.0.single_header.#":                              "0",
+						"statement.0.byte_match_statement.0.field_to_match.0.single_query_argument.#":                      "0",
+						"statement.0.byte_match_statement.0.field_to_match.0.uri_path.#":                                   "0",
+					}),
+				),
 			},
 			{
 				Config: testAccRuleGroupConfig_byteMatchStatementFieldToMatchCookiesMatchPatternAll(ruleGroupName),
@@ -642,21 +666,6 @@
 			},
 			{
 				Config: testAccRuleGroupConfig_byteMatchStatementFieldToMatchJsonBodyMatchPatternIncludedPaths(ruleGroupName),
-=======
-						"statement.0.byte_match_statement.0.field_to_match.0.all_query_arguments.#":   "0",
-						"statement.0.byte_match_statement.0.field_to_match.0.body.#":                  "1",
-						"statement.0.byte_match_statement.0.field_to_match.0.cookies.#":               "0",
-						"statement.0.byte_match_statement.0.field_to_match.0.method.#":                "0",
-						"statement.0.byte_match_statement.0.field_to_match.0.query_string.#":          "0",
-						"statement.0.byte_match_statement.0.field_to_match.0.single_header.#":         "0",
-						"statement.0.byte_match_statement.0.field_to_match.0.single_query_argument.#": "0",
-						"statement.0.byte_match_statement.0.field_to_match.0.uri_path.#":              "0",
-					}),
-				),
-			},
-			{
-				Config: testAccRuleGroupConfig_byteMatchStatementFieldToMatchCookies(ruleGroupName),
->>>>>>> af608d0a
 				Check: resource.ComposeTestCheckFunc(
 					testAccCheckRuleGroupExists(resourceName, &v),
 					acctest.MatchResourceAttrRegionalARN(resourceName, "arn", "wafv2", regexp.MustCompile(`regional/rulegroup/.+$`)),
@@ -667,7 +676,6 @@
 						"statement.0.byte_match_statement.0.field_to_match.#": "1",
 						"statement.0.byte_match_statement.0.field_to_match.0.all_query_arguments.#":                        "0",
 						"statement.0.byte_match_statement.0.field_to_match.0.body.#":                                       "0",
-<<<<<<< HEAD
 						"statement.0.byte_match_statement.0.field_to_match.0.cookies.#":                                    "0",
 						"statement.0.byte_match_statement.0.field_to_match.0.json_body.#":                                  "1",
 						"statement.0.byte_match_statement.0.field_to_match.0.json_body.0.oversize_handling":                "MATCH",
@@ -678,14 +686,6 @@
 						"statement.0.byte_match_statement.0.field_to_match.0.json_body.0.match_pattern.0.included_paths.0": "/dogs/0/name",
 						"statement.0.byte_match_statement.0.field_to_match.0.json_body.0.match_pattern.0.included_paths.1": "/cats",
 						"statement.0.byte_match_statement.0.field_to_match.0.json_body.0.invalid_fallback_behavior":        "",
-=======
-						"statement.0.byte_match_statement.0.field_to_match.0.cookies.#":                                    "1",
-						"statement.0.byte_match_statement.0.field_to_match.0.cookies.0.match_scope":                        "ALL",
-						"statement.0.byte_match_statement.0.field_to_match.0.cookies.0.oversize_handling":                  "NO_MATCH",
-						"statement.0.byte_match_statement.0.field_to_match.0.cookies.0.match_pattern.#":                    "1",
-						"statement.0.byte_match_statement.0.field_to_match.0.cookies.0.match_pattern.0.included_cookies.0": "test",
-						"statement.0.byte_match_statement.0.field_to_match.0.cookies.0.match_pattern.0.included_cookies.1": "cookie_test",
->>>>>>> af608d0a
 						"statement.0.byte_match_statement.0.field_to_match.0.method.#":                                     "0",
 						"statement.0.byte_match_statement.0.field_to_match.0.query_string.#":                               "0",
 						"statement.0.byte_match_statement.0.field_to_match.0.single_header.#":                              "0",
@@ -695,7 +695,6 @@
 				),
 			},
 			{
-<<<<<<< HEAD
 				Config: testAccRuleGroupConfig_byteMatchStatementFieldToMatchJsonBodyInvalidFallbackBehavior(ruleGroupName),
 				Check: resource.ComposeTestCheckFunc(
 					testAccCheckRuleGroupExists(resourceName, &v),
@@ -728,8 +727,6 @@
 				ExpectError: regexp.MustCompile(`argument "match_scope" is required`),
 			},
 			{
-=======
->>>>>>> af608d0a
 				Config: testAccRuleGroupConfig_byteMatchStatementFieldToMatchMethod(ruleGroupName),
 				Check: resource.ComposeTestCheckFunc(
 					testAccCheckRuleGroupExists(resourceName, &v),
@@ -742,11 +739,8 @@
 						"statement.0.byte_match_statement.0.field_to_match.0.all_query_arguments.#":   "0",
 						"statement.0.byte_match_statement.0.field_to_match.0.body.#":                  "0",
 						"statement.0.byte_match_statement.0.field_to_match.0.cookies.#":               "0",
-<<<<<<< HEAD
 						"statement.0.byte_match_statement.0.field_to_match.0.headers.#":               "0",
 						"statement.0.byte_match_statement.0.field_to_match.0.json_body.#":             "0",
-=======
->>>>>>> af608d0a
 						"statement.0.byte_match_statement.0.field_to_match.0.method.#":                "1",
 						"statement.0.byte_match_statement.0.field_to_match.0.query_string.#":          "0",
 						"statement.0.byte_match_statement.0.field_to_match.0.single_header.#":         "0",
@@ -768,11 +762,8 @@
 						"statement.0.byte_match_statement.0.field_to_match.0.all_query_arguments.#":   "0",
 						"statement.0.byte_match_statement.0.field_to_match.0.body.#":                  "0",
 						"statement.0.byte_match_statement.0.field_to_match.0.cookies.#":               "0",
-<<<<<<< HEAD
 						"statement.0.byte_match_statement.0.field_to_match.0.headers.#":               "0",
 						"statement.0.byte_match_statement.0.field_to_match.0.json_body.#":             "0",
-=======
->>>>>>> af608d0a
 						"statement.0.byte_match_statement.0.field_to_match.0.method.#":                "0",
 						"statement.0.byte_match_statement.0.field_to_match.0.query_string.#":          "1",
 						"statement.0.byte_match_statement.0.field_to_match.0.single_header.#":         "0",
@@ -794,11 +785,8 @@
 						"statement.0.byte_match_statement.0.field_to_match.0.all_query_arguments.#":   "0",
 						"statement.0.byte_match_statement.0.field_to_match.0.body.#":                  "0",
 						"statement.0.byte_match_statement.0.field_to_match.0.cookies.#":               "0",
-<<<<<<< HEAD
 						"statement.0.byte_match_statement.0.field_to_match.0.headers.#":               "0",
 						"statement.0.byte_match_statement.0.field_to_match.0.json_body.#":             "0",
-=======
->>>>>>> af608d0a
 						"statement.0.byte_match_statement.0.field_to_match.0.method.#":                "0",
 						"statement.0.byte_match_statement.0.field_to_match.0.query_string.#":          "0",
 						"statement.0.byte_match_statement.0.field_to_match.0.single_header.#":         "1",
@@ -821,11 +809,8 @@
 						"statement.0.byte_match_statement.0.field_to_match.0.all_query_arguments.#":        "0",
 						"statement.0.byte_match_statement.0.field_to_match.0.body.#":                       "0",
 						"statement.0.byte_match_statement.0.field_to_match.0.cookies.#":                    "0",
-<<<<<<< HEAD
 						"statement.0.byte_match_statement.0.field_to_match.0.headers.#":                    "0",
 						"statement.0.byte_match_statement.0.field_to_match.0.json_body.#":                  "0",
-=======
->>>>>>> af608d0a
 						"statement.0.byte_match_statement.0.field_to_match.0.method.#":                     "0",
 						"statement.0.byte_match_statement.0.field_to_match.0.query_string.#":               "0",
 						"statement.0.byte_match_statement.0.field_to_match.0.single_header.#":              "0",
@@ -848,10 +833,7 @@
 						"statement.0.byte_match_statement.0.field_to_match.0.all_query_arguments.#":   "0",
 						"statement.0.byte_match_statement.0.field_to_match.0.body.#":                  "0",
 						"statement.0.byte_match_statement.0.field_to_match.0.cookies.#":               "0",
-<<<<<<< HEAD
 						"statement.0.byte_match_statement.0.field_to_match.0.headers.#":               "0",
-=======
->>>>>>> af608d0a
 						"statement.0.byte_match_statement.0.field_to_match.0.method.#":                "0",
 						"statement.0.byte_match_statement.0.field_to_match.0.json_body.#":             "0",
 						"statement.0.byte_match_statement.0.field_to_match.0.query_string.#":          "0",
