package ecr

import (
	"fmt"
	"log"

	"github.com/aws/aws-sdk-go/aws"
	"github.com/aws/aws-sdk-go/service/ecr"
	"github.com/hashicorp/terraform-plugin-sdk/v2/helper/schema"
	"github.com/hashicorp/terraform-provider-aws/internal/conns"
	"github.com/hashicorp/terraform-provider-aws/internal/verify"
)

func ResourceReplicationConfiguration() *schema.Resource {
	return &schema.Resource{
		Create: resourceReplicationConfigurationPut,
		Read:   resourceReplicationConfigurationRead,
		Update: resourceReplicationConfigurationPut,
		Delete: resourceReplicationConfigurationDelete,
		Importer: &schema.ResourceImporter{
			State: schema.ImportStatePassthrough,
		},

		Schema: map[string]*schema.Schema{
			"registry_id": {
				Type:     schema.TypeString,
				Computed: true,
			},
			"replication_configuration": {
				Type:     schema.TypeList,
				Optional: true,
				MaxItems: 1,
				Elem: &schema.Resource{
					Schema: map[string]*schema.Schema{
						"rule": {
							Type:     schema.TypeList,
							Required: true,
							MaxItems: 1,
							Elem: &schema.Resource{
								Schema: map[string]*schema.Schema{
									"destination": {
										Type:     schema.TypeList,
										Required: true,
										Elem: &schema.Resource{
											Schema: map[string]*schema.Schema{
												"region": {
													Type:     schema.TypeString,
													Required: true,
												},
												"registry_id": {
													Type:         schema.TypeString,
													Required:     true,
													ValidateFunc: verify.ValidAccountID,
												},
											},
										},
									},
									"repository_filter": {
										Type:     schema.TypeList,
										Optional: true,
<<<<<<< HEAD
										MinItems: 1,
										MaxItems: 100,
=======
>>>>>>> 3c714971
										Elem: &schema.Resource{
											Schema: map[string]*schema.Schema{
												"filter": {
													Type:     schema.TypeString,
													Required: true,
												},
												"filter_type": {
													Type:     schema.TypeString,
													Required: true,
												},
											},
										},
									},
								},
							},
						},
					},
				},
			},
		},
	}
}

func resourceReplicationConfigurationPut(d *schema.ResourceData, meta interface{}) error {
	conn := meta.(*conns.AWSClient).ECRConn

	input := ecr.PutReplicationConfigurationInput{
		ReplicationConfiguration: expandEcrReplicationConfigurationReplicationConfiguration(d.Get("replication_configuration").([]interface{})),
	}

	_, err := conn.PutReplicationConfiguration(&input)
	if err != nil {
		return fmt.Errorf("error creating ECR Replication Configuration: %w", err)
	}

	d.SetId(meta.(*conns.AWSClient).AccountID)

	return resourceReplicationConfigurationRead(d, meta)
}

func resourceReplicationConfigurationRead(d *schema.ResourceData, meta interface{}) error {
	conn := meta.(*conns.AWSClient).ECRConn

	log.Printf("[DEBUG] Reading ECR Replication Configuration %s", d.Id())
	out, err := conn.DescribeRegistry(&ecr.DescribeRegistryInput{})
	if err != nil {
		return fmt.Errorf("error reading ECR Replication Configuration: %w", err)
	}

	d.Set("registry_id", out.RegistryId)

	if err := d.Set("replication_configuration", flattenEcrReplicationConfigurationReplicationConfiguration(out.ReplicationConfiguration)); err != nil {
		return fmt.Errorf("error setting replication_configuration for ECR Replication Configuration: %w", err)
	}

	return nil
}

func resourceReplicationConfigurationDelete(d *schema.ResourceData, meta interface{}) error {
	conn := meta.(*conns.AWSClient).ECRConn

	input := ecr.PutReplicationConfigurationInput{
		ReplicationConfiguration: &ecr.ReplicationConfiguration{
			Rules: []*ecr.ReplicationRule{},
		},
	}

	_, err := conn.PutReplicationConfiguration(&input)
	if err != nil {
		return fmt.Errorf("error deleting ECR Replication Configuration: %w", err)
	}

	return nil
}

func expandEcrReplicationConfigurationReplicationConfiguration(data []interface{}) *ecr.ReplicationConfiguration {
	if len(data) == 0 || data[0] == nil {
		return nil
	}

	ec := data[0].(map[string]interface{})
	config := &ecr.ReplicationConfiguration{
		Rules: expandEcrReplicationConfigurationReplicationConfigurationRules(ec["rule"].([]interface{})),
	}
	return config
}

func flattenEcrReplicationConfigurationReplicationConfiguration(ec *ecr.ReplicationConfiguration) []map[string]interface{} {
	if ec == nil {
		return nil
	}

	config := map[string]interface{}{
		"rule": flattenEcrReplicationConfigurationReplicationConfigurationRules(ec.Rules),
	}

	return []map[string]interface{}{
		config,
	}
}

func expandEcrReplicationConfigurationReplicationConfigurationRules(data []interface{}) []*ecr.ReplicationRule {
	if len(data) == 0 || data[0] == nil {
		return nil
	}

	var rules []*ecr.ReplicationRule

	for _, rule := range data {
		ec := rule.(map[string]interface{})
		config := &ecr.ReplicationRule{
			Destinations:      expandEcrReplicationConfigurationReplicationConfigurationRulesDestinations(ec["destination"].([]interface{})),
			RepositoryFilters: expandEcrReplicationConfigurationReplicationConfigurationRulesRepositoryFilters(ec["repository_filter"].([]interface{})),
		}

		rules = append(rules, config)

	}
	return rules
}

func flattenEcrReplicationConfigurationReplicationConfigurationRules(ec []*ecr.ReplicationRule) []interface{} {
	if len(ec) == 0 {
		return nil
	}

	var tfList []interface{}

	for _, apiObject := range ec {
		tfMap := map[string]interface{}{
			"destination":       flattenEcrReplicationConfigurationReplicationConfigurationRulesDestinations(apiObject.Destinations),
			"repository_filter": flattenEcrReplicationConfigurationReplicationConfigurationRulesRepositoryFilters(apiObject.RepositoryFilters),
		}

		tfList = append(tfList, tfMap)
	}

	return tfList
}

func expandEcrReplicationConfigurationReplicationConfigurationRulesDestinations(data []interface{}) []*ecr.ReplicationDestination {
	if len(data) == 0 || data[0] == nil {
		return nil
	}

	var dests []*ecr.ReplicationDestination

	for _, dest := range data {
		ec := dest.(map[string]interface{})
		config := &ecr.ReplicationDestination{
			Region:     aws.String(ec["region"].(string)),
			RegistryId: aws.String(ec["registry_id"].(string)),
		}

		dests = append(dests, config)
	}
	return dests
}

func expandEcrReplicationConfigurationReplicationConfigurationRulesRepositoryFilters(data []interface{}) []*ecr.RepositoryFilter {
	if len(data) == 0 || data[0] == nil {
		return nil
	}

	var dests []*ecr.RepositoryFilter

	for _, dest := range data {
		ec := dest.(map[string]interface{})
		config := &ecr.RepositoryFilter{
			Filter:     aws.String(ec["filter"].(string)),
			FilterType: aws.String(ec["filter_type"].(string)),
		}

		dests = append(dests, config)
	}
	return dests
}

func flattenEcrReplicationConfigurationReplicationConfigurationRulesDestinations(ec []*ecr.ReplicationDestination) []interface{} {
	if len(ec) == 0 {
		return nil
	}

	var tfList []interface{}

	for _, apiObject := range ec {
		tfMap := map[string]interface{}{
			"region":      aws.StringValue(apiObject.Region),
			"registry_id": aws.StringValue(apiObject.RegistryId),
		}

		tfList = append(tfList, tfMap)
	}

	return tfList
}

<<<<<<< HEAD
func expandEcrReplicationConfigurationReplicationConfigurationRulesRepositoryFilters(data []interface{}) []*ecr.RepositoryFilter {
	if len(data) == 0 || data[0] == nil {
		return nil
	}

	var filters []*ecr.RepositoryFilter

	for _, filter := range data {
		ec := filter.(map[string]interface{})
		config := &ecr.RepositoryFilter{
			Filter:     aws.String(ec["filter"].(string)),
			FilterType: aws.String(ec["filter_type"].(string)),
		}

		filters = append(filters, config)
	}
	return filters
}

=======
>>>>>>> 3c714971
func flattenEcrReplicationConfigurationReplicationConfigurationRulesRepositoryFilters(ec []*ecr.RepositoryFilter) []interface{} {
	if len(ec) == 0 {
		return nil
	}

	var tfList []interface{}

	for _, apiObject := range ec {
		tfMap := map[string]interface{}{
			"filter":      aws.StringValue(apiObject.Filter),
			"filter_type": aws.StringValue(apiObject.FilterType),
		}

		tfList = append(tfList, tfMap)
	}

	return tfList
}<|MERGE_RESOLUTION|>--- conflicted
+++ resolved
@@ -7,6 +7,7 @@
 	"github.com/aws/aws-sdk-go/aws"
 	"github.com/aws/aws-sdk-go/service/ecr"
 	"github.com/hashicorp/terraform-plugin-sdk/v2/helper/schema"
+	"github.com/hashicorp/terraform-plugin-sdk/v2/helper/validation"
 	"github.com/hashicorp/terraform-provider-aws/internal/conns"
 	"github.com/hashicorp/terraform-provider-aws/internal/verify"
 )
@@ -58,11 +59,8 @@
 									"repository_filter": {
 										Type:     schema.TypeList,
 										Optional: true,
-<<<<<<< HEAD
 										MinItems: 1,
 										MaxItems: 100,
-=======
->>>>>>> 3c714971
 										Elem: &schema.Resource{
 											Schema: map[string]*schema.Schema{
 												"filter": {
@@ -70,8 +68,9 @@
 													Required: true,
 												},
 												"filter_type": {
-													Type:     schema.TypeString,
-													Required: true,
+													Type:         schema.TypeString,
+													Required:     true,
+													ValidateFunc: validation.StringInSlice(ecr.RepositoryFilterType_Values(), false),
 												},
 											},
 										},
@@ -222,25 +221,6 @@
 	return dests
 }
 
-func expandEcrReplicationConfigurationReplicationConfigurationRulesRepositoryFilters(data []interface{}) []*ecr.RepositoryFilter {
-	if len(data) == 0 || data[0] == nil {
-		return nil
-	}
-
-	var dests []*ecr.RepositoryFilter
-
-	for _, dest := range data {
-		ec := dest.(map[string]interface{})
-		config := &ecr.RepositoryFilter{
-			Filter:     aws.String(ec["filter"].(string)),
-			FilterType: aws.String(ec["filter_type"].(string)),
-		}
-
-		dests = append(dests, config)
-	}
-	return dests
-}
-
 func flattenEcrReplicationConfigurationReplicationConfigurationRulesDestinations(ec []*ecr.ReplicationDestination) []interface{} {
 	if len(ec) == 0 {
 		return nil
@@ -260,7 +240,6 @@
 	return tfList
 }
 
-<<<<<<< HEAD
 func expandEcrReplicationConfigurationReplicationConfigurationRulesRepositoryFilters(data []interface{}) []*ecr.RepositoryFilter {
 	if len(data) == 0 || data[0] == nil {
 		return nil
@@ -280,8 +259,6 @@
 	return filters
 }
 
-=======
->>>>>>> 3c714971
 func flattenEcrReplicationConfigurationReplicationConfigurationRulesRepositoryFilters(ec []*ecr.RepositoryFilter) []interface{} {
 	if len(ec) == 0 {
 		return nil
