package aws

import (
	"fmt"
	"log"

	"github.com/aws/aws-sdk-go/aws"
	"github.com/aws/aws-sdk-go/service/iot"
	"github.com/hashicorp/terraform-plugin-sdk/helper/schema"
)

func resourceAwsIotTopicRule() *schema.Resource {
	return &schema.Resource{
		Create: resourceAwsIotTopicRuleCreate,
		Read:   resourceAwsIotTopicRuleRead,
		Update: resourceAwsIotTopicRuleUpdate,
		Delete: resourceAwsIotTopicRuleDelete,

		Importer: &schema.ResourceImporter{
			State: schema.ImportStatePassthrough,
		},

		Schema: map[string]*schema.Schema{
			"name": {
				Type:         schema.TypeString,
				Required:     true,
				ForceNew:     true,
				ValidateFunc: validateIoTTopicRuleName,
			},
			"description": {
				Type:     schema.TypeString,
				Optional: true,
			},
			"enabled": {
				Type:     schema.TypeBool,
				Required: true,
			},
			"sql": {
				Type:     schema.TypeString,
				Required: true,
			},
			"sql_version": {
				Type:     schema.TypeString,
				Required: true,
			},
			"cloudwatch_alarm": {
				Type:     schema.TypeSet,
				Optional: true,
				Elem: &schema.Resource{
					Schema: map[string]*schema.Schema{
						"alarm_name": {
							Type:     schema.TypeString,
							Required: true,
						},
						"role_arn": {
							Type:         schema.TypeString,
							Required:     true,
							ValidateFunc: validateArn,
						},
						"state_reason": {
							Type:     schema.TypeString,
							Required: true,
						},
						"state_value": {
							Type:         schema.TypeString,
							Required:     true,
							ValidateFunc: validateIoTTopicRuleCloudWatchAlarmStateValue,
						},
					},
				},
			},
			"cloudwatch_metric": {
				Type:     schema.TypeSet,
				Optional: true,
				Elem: &schema.Resource{
					Schema: map[string]*schema.Schema{
						"metric_name": {
							Type:     schema.TypeString,
							Required: true,
						},
						"metric_namespace": {
							Type:     schema.TypeString,
							Required: true,
						},
						"metric_timestamp": {
							Type:         schema.TypeString,
							Optional:     true,
							ValidateFunc: validateIoTTopicRuleCloudWatchMetricTimestamp,
						},
						"metric_unit": {
							Type:     schema.TypeString,
							Required: true,
						},
						"metric_value": {
							Type:     schema.TypeString,
							Required: true,
						},
						"role_arn": {
							Type:         schema.TypeString,
							Required:     true,
							ValidateFunc: validateArn,
						},
					},
				},
			},
			"dynamodb": {
				Type:     schema.TypeSet,
				Optional: true,
				Elem: &schema.Resource{
					Schema: map[string]*schema.Schema{
						"hash_key_field": {
							Type:     schema.TypeString,
							Required: true,
						},
						"hash_key_value": {
							Type:     schema.TypeString,
							Required: true,
						},
						"hash_key_type": {
							Type:     schema.TypeString,
							Optional: true,
						},
						"payload_field": {
							Type:     schema.TypeString,
							Optional: true,
						},
						"range_key_field": {
							Type:     schema.TypeString,
							Optional: true,
						},
						"range_key_value": {
							Type:     schema.TypeString,
							Optional: true,
						},
						"range_key_type": {
							Type:     schema.TypeString,
							Optional: true,
						},
						"role_arn": {
							Type:         schema.TypeString,
							Required:     true,
							ValidateFunc: validateArn,
						},
						"table_name": {
							Type:     schema.TypeString,
							Required: true,
						},
					},
				},
			},
			"dynamodbv2": {
				Type:     schema.TypeSet,
				Optional: true,
				Elem: &schema.Resource{
					Schema: map[string]*schema.Schema{
						"put_item": {
							Type:     schema.TypeList,
							Optional: true,
							MaxItems: 1,
							Elem: &schema.Resource{
								Schema: map[string]*schema.Schema{
									"table_name": {
										Type:     schema.TypeString,
										Required: true,
									},
								},
							},
						},
						"role_arn": {
							Type:         schema.TypeString,
							Required:     true,
							ValidateFunc: validateArn,
						},
					},
				},
			},
			"elasticsearch": {
				Type:     schema.TypeSet,
				Optional: true,
				Elem: &schema.Resource{
					Schema: map[string]*schema.Schema{
						"endpoint": {
							Type:         schema.TypeString,
							Required:     true,
							ValidateFunc: validateIoTTopicRuleElasticSearchEndpoint,
						},
						"id": {
							Type:     schema.TypeString,
							Required: true,
						},
						"index": {
							Type:     schema.TypeString,
							Required: true,
						},
						"role_arn": {
							Type:         schema.TypeString,
							Required:     true,
							ValidateFunc: validateArn,
						},
						"type": {
							Type:     schema.TypeString,
							Required: true,
						},
					},
				},
			},
			"firehose": {
				Type:     schema.TypeSet,
				Optional: true,
				Elem: &schema.Resource{
					Schema: map[string]*schema.Schema{
						"delivery_stream_name": {
							Type:     schema.TypeString,
							Required: true,
						},
						"role_arn": {
							Type:         schema.TypeString,
							Required:     true,
							ValidateFunc: validateArn,
						},
						"separator": {
							Type:         schema.TypeString,
							Optional:     true,
							ValidateFunc: validateIoTTopicRuleFirehoseSeparator,
						},
					},
				},
			},
			"kinesis": {
				Type:     schema.TypeSet,
				Optional: true,
				Elem: &schema.Resource{
					Schema: map[string]*schema.Schema{
						"partition_key": {
							Type:     schema.TypeString,
							Optional: true,
						},
						"role_arn": {
							Type:         schema.TypeString,
							Required:     true,
							ValidateFunc: validateArn,
						},
						"stream_name": {
							Type:     schema.TypeString,
							Required: true,
						},
					},
				},
			},
			"lambda": {
				Type:     schema.TypeSet,
				Optional: true,
				Elem: &schema.Resource{
					Schema: map[string]*schema.Schema{
						"function_arn": {
							Type:         schema.TypeString,
							Required:     true,
							ValidateFunc: validateArn,
						},
					},
				},
			},
			"republish": {
				Type:     schema.TypeSet,
				Optional: true,
				Elem: &schema.Resource{
					Schema: map[string]*schema.Schema{
						"role_arn": {
							Type:         schema.TypeString,
							Required:     true,
							ValidateFunc: validateArn,
						},
						"topic": {
							Type:     schema.TypeString,
							Required: true,
						},
					},
				},
			},
			"s3": {
				Type:     schema.TypeSet,
				Optional: true,
				Elem: &schema.Resource{
					Schema: map[string]*schema.Schema{
						"bucket_name": {
							Type:     schema.TypeString,
							Required: true,
						},
						"key": {
							Type:     schema.TypeString,
							Required: true,
						},
						"role_arn": {
							Type:         schema.TypeString,
							Required:     true,
							ValidateFunc: validateArn,
						},
					},
				},
			},
			"sns": {
				Type:     schema.TypeSet,
				Optional: true,
				Elem: &schema.Resource{
					Schema: map[string]*schema.Schema{
						"message_format": {
							Type:     schema.TypeString,
							Default:  iot.MessageFormatRaw,
							Optional: true,
						},
						"target_arn": {
							Type:         schema.TypeString,
							Required:     true,
							ValidateFunc: validateArn,
						},
						"role_arn": {
							Type:         schema.TypeString,
							Required:     true,
							ValidateFunc: validateArn,
						},
					},
				},
			},
			"sqs": {
				Type:     schema.TypeSet,
				Optional: true,
				Elem: &schema.Resource{
					Schema: map[string]*schema.Schema{
						"queue_url": {
							Type:     schema.TypeString,
							Required: true,
						},
						"role_arn": {
							Type:         schema.TypeString,
							Required:     true,
							ValidateFunc: validateArn,
						},
						"use_base64": {
							Type:     schema.TypeBool,
							Required: true,
						},
					},
				},
			},
			"arn": {
				Type:     schema.TypeString,
				Computed: true,
			},
<<<<<<< HEAD
			"iot_analytics": {
=======
			"iot_events": {
>>>>>>> 4ea64632
				Type:     schema.TypeSet,
				Optional: true,
				Elem: &schema.Resource{
					Schema: map[string]*schema.Schema{
<<<<<<< HEAD
						"channel_name": {
							Type:     schema.TypeString,
							Required: true,
						},
						"role_arn": {
							Type:         schema.TypeString,
							Required:     true,
							ValidateFunc: validateArn,
=======
						"input_name": {
							Type:     schema.TypeString,
							Required: true,
						},
						"message_id": {
							Type:     schema.TypeString,
							Optional: true,
						},
						"role_arn": {
							Type:     schema.TypeString,
							Required: true,
>>>>>>> 4ea64632
						},
					},
				},
			},
		},
	}
}

func createTopicRulePayload(d *schema.ResourceData) *iot.TopicRulePayload {
	cloudwatchAlarmActions := d.Get("cloudwatch_alarm").(*schema.Set).List()
	cloudwatchMetricActions := d.Get("cloudwatch_metric").(*schema.Set).List()
	dynamoDbActions := d.Get("dynamodb").(*schema.Set).List()
	dynamoDbv2Actions := d.Get("dynamodbv2").(*schema.Set).List()
	elasticsearchActions := d.Get("elasticsearch").(*schema.Set).List()
	firehoseActions := d.Get("firehose").(*schema.Set).List()
	kinesisActions := d.Get("kinesis").(*schema.Set).List()
	lambdaActions := d.Get("lambda").(*schema.Set).List()
	republishActions := d.Get("republish").(*schema.Set).List()
	s3Actions := d.Get("s3").(*schema.Set).List()
	snsActions := d.Get("sns").(*schema.Set).List()
	sqsActions := d.Get("sqs").(*schema.Set).List()
<<<<<<< HEAD
	iotAnalyticsActions := d.Get("iot_analytics").(*schema.Set).List()

	numActions := len(cloudwatchAlarmActions) + len(cloudwatchMetricActions) +
		len(dynamoDbActions) + len(dynamoDbv2Actions) + len(elasticsearchActions) +
		len(firehoseActions) + len(kinesisActions) + len(lambdaActions) +
		len(republishActions) + len(s3Actions) + len(snsActions) + len(sqsActions) + len(iotAnalyticsActions)
=======
	iotEventsActions := d.Get("iot_events").(*schema.Set).List()

	numActions := len(cloudwatchAlarmActions) + len(cloudwatchMetricActions) +
		len(dynamoDbActions) + len(elasticsearchActions) + len(firehoseActions) +
		len(kinesisActions) + len(lambdaActions) + len(republishActions) +
		len(s3Actions) + len(snsActions) + len(sqsActions) + len(iotEventsActions)
>>>>>>> 4ea64632
	actions := make([]*iot.Action, numActions)

	i := 0
	// Add Cloudwatch Alarm actions
	for _, a := range cloudwatchAlarmActions {
		raw := a.(map[string]interface{})
		actions[i] = &iot.Action{
			CloudwatchAlarm: &iot.CloudwatchAlarmAction{
				AlarmName:   aws.String(raw["alarm_name"].(string)),
				RoleArn:     aws.String(raw["role_arn"].(string)),
				StateReason: aws.String(raw["state_reason"].(string)),
				StateValue:  aws.String(raw["state_value"].(string)),
			},
		}
		i++
	}

	// Add Cloudwatch Metric actions
	for _, a := range cloudwatchMetricActions {
		raw := a.(map[string]interface{})
		act := &iot.Action{
			CloudwatchMetric: &iot.CloudwatchMetricAction{
				MetricName:      aws.String(raw["metric_name"].(string)),
				MetricNamespace: aws.String(raw["metric_namespace"].(string)),
				MetricUnit:      aws.String(raw["metric_unit"].(string)),
				MetricValue:     aws.String(raw["metric_value"].(string)),
				RoleArn:         aws.String(raw["role_arn"].(string)),
			},
		}
		if v, ok := raw["metric_timestamp"].(string); ok && v != "" {
			act.CloudwatchMetric.MetricTimestamp = aws.String(v)
		}
		actions[i] = act
		i++
	}

	// Add DynamoDB actions
	for _, a := range dynamoDbActions {
		raw := a.(map[string]interface{})
		act := &iot.Action{
			DynamoDB: &iot.DynamoDBAction{
				HashKeyField: aws.String(raw["hash_key_field"].(string)),
				HashKeyValue: aws.String(raw["hash_key_value"].(string)),
				RoleArn:      aws.String(raw["role_arn"].(string)),
				TableName:    aws.String(raw["table_name"].(string)),
			},
		}
		if v, ok := raw["hash_key_type"].(string); ok && v != "" {
			act.DynamoDB.HashKeyType = aws.String(v)
		}
		if v, ok := raw["range_key_type"].(string); ok && v != "" {
			act.DynamoDB.RangeKeyType = aws.String(v)
		}
		if v, ok := raw["range_key_field"].(string); ok && v != "" {
			act.DynamoDB.RangeKeyField = aws.String(v)
		}
		if v, ok := raw["range_key_value"].(string); ok && v != "" {
			act.DynamoDB.RangeKeyValue = aws.String(v)
		}
		if v, ok := raw["payload_field"].(string); ok && v != "" {
			act.DynamoDB.PayloadField = aws.String(v)
		}
		actions[i] = act
		i++
	}

	// Add DynamoDBv2 actions
	for _, a := range dynamoDbv2Actions {
		raw := a.(map[string]interface{})
		act := &iot.Action{
			DynamoDBv2: &iot.DynamoDBv2Action{
				PutItem: expandIotPutItemInput(raw["put_item"].([]interface{})),
				RoleArn: aws.String(raw["role_arn"].(string)),
			},
		}
		actions[i] = act
		i++
	}

	// Add Elasticsearch actions

	for _, a := range elasticsearchActions {
		raw := a.(map[string]interface{})
		actions[i] = &iot.Action{
			Elasticsearch: &iot.ElasticsearchAction{
				Endpoint: aws.String(raw["endpoint"].(string)),
				Id:       aws.String(raw["id"].(string)),
				Index:    aws.String(raw["index"].(string)),
				RoleArn:  aws.String(raw["role_arn"].(string)),
				Type:     aws.String(raw["type"].(string)),
			},
		}
		i++
	}

	// Add Firehose actions

	for _, a := range firehoseActions {
		raw := a.(map[string]interface{})
		act := &iot.Action{
			Firehose: &iot.FirehoseAction{
				DeliveryStreamName: aws.String(raw["delivery_stream_name"].(string)),
				RoleArn:            aws.String(raw["role_arn"].(string)),
			},
		}
		if v, ok := raw["separator"].(string); ok && v != "" {
			act.Firehose.Separator = aws.String(raw["separator"].(string))
		}
		actions[i] = act
		i++
	}

	// Add Kinesis actions

	for _, a := range kinesisActions {
		raw := a.(map[string]interface{})
		act := &iot.Action{
			Kinesis: &iot.KinesisAction{
				RoleArn:    aws.String(raw["role_arn"].(string)),
				StreamName: aws.String(raw["stream_name"].(string)),
			},
		}
		if v, ok := raw["partition_key"].(string); ok && v != "" {
			act.Kinesis.PartitionKey = aws.String(v)
		}
		actions[i] = act
		i++
	}

	// Add Lambda actions

	for _, a := range lambdaActions {
		raw := a.(map[string]interface{})
		actions[i] = &iot.Action{
			Lambda: &iot.LambdaAction{
				FunctionArn: aws.String(raw["function_arn"].(string)),
			},
		}
		i++
	}

	// Add Republish actions

	for _, a := range republishActions {
		raw := a.(map[string]interface{})
		actions[i] = &iot.Action{
			Republish: &iot.RepublishAction{
				RoleArn: aws.String(raw["role_arn"].(string)),
				Topic:   aws.String(raw["topic"].(string)),
			},
		}
		i++
	}

	// Add S3 actions

	for _, a := range s3Actions {
		raw := a.(map[string]interface{})
		actions[i] = &iot.Action{
			S3: &iot.S3Action{
				BucketName: aws.String(raw["bucket_name"].(string)),
				Key:        aws.String(raw["key"].(string)),
				RoleArn:    aws.String(raw["role_arn"].(string)),
			},
		}
		i++
	}

	// Add SNS actions

	for _, a := range snsActions {
		raw := a.(map[string]interface{})
		actions[i] = &iot.Action{
			Sns: &iot.SnsAction{
				RoleArn:       aws.String(raw["role_arn"].(string)),
				TargetArn:     aws.String(raw["target_arn"].(string)),
				MessageFormat: aws.String(raw["message_format"].(string)),
			},
		}
		i++
	}

	// Add SQS actions

	for _, a := range sqsActions {
		raw := a.(map[string]interface{})
		actions[i] = &iot.Action{
			Sqs: &iot.SqsAction{
				QueueUrl:  aws.String(raw["queue_url"].(string)),
				RoleArn:   aws.String(raw["role_arn"].(string)),
				UseBase64: aws.Bool(raw["use_base64"].(bool)),
			},
		}
		i++
	}

<<<<<<< HEAD
	// Add Analytic actions
	for _, a := range iotAnalyticsActions {
		raw := a.(map[string]interface{})
		actions[i] = &iot.Action{
			IotAnalytics: &iot.IotAnalyticsAction{
				ChannelName: aws.String(raw["channel_name"].(string)),
				RoleArn:     aws.String(raw["role_arn"].(string)),
			},
		}
=======
	// Add IoT Events actions

	for _, a := range iotEventsActions {
		raw := a.(map[string]interface{})
		act := &iot.Action{
			IotEvents: &iot.IotEventsAction{
				InputName: aws.String(raw["input_name"].(string)),
				RoleArn:   aws.String(raw["role_arn"].(string)),
			},
		}
		if v, ok := raw["message_id"].(string); ok && v != "" {
			act.IotEvents.MessageId = aws.String(raw["message_id"].(string))
		}
		actions[i] = act
>>>>>>> 4ea64632
		i++
	}

	return &iot.TopicRulePayload{
		Description:      aws.String(d.Get("description").(string)),
		RuleDisabled:     aws.Bool(!d.Get("enabled").(bool)),
		Sql:              aws.String(d.Get("sql").(string)),
		AwsIotSqlVersion: aws.String(d.Get("sql_version").(string)),
		Actions:          actions,
	}
}

func resourceAwsIotTopicRuleCreate(d *schema.ResourceData, meta interface{}) error {
	conn := meta.(*AWSClient).iotconn

	ruleName := d.Get("name").(string)

	params := &iot.CreateTopicRuleInput{
		RuleName:         aws.String(ruleName),
		TopicRulePayload: createTopicRulePayload(d),
	}
	log.Printf("[DEBUG] Creating IoT Topic Rule: %s", params)
	_, err := conn.CreateTopicRule(params)

	if err != nil {
		return err
	}

	d.SetId(ruleName)

	return resourceAwsIotTopicRuleRead(d, meta)
}

func resourceAwsIotTopicRuleRead(d *schema.ResourceData, meta interface{}) error {
	conn := meta.(*AWSClient).iotconn

	params := &iot.GetTopicRuleInput{
		RuleName: aws.String(d.Id()),
	}
	log.Printf("[DEBUG] Reading IoT Topic Rule: %s", params)
	out, err := conn.GetTopicRule(params)

	if err != nil {
		return err
	}

	d.Set("arn", out.RuleArn)
	d.Set("name", out.Rule.RuleName)
	d.Set("description", out.Rule.Description)
	d.Set("enabled", !(*out.Rule.RuleDisabled))
	d.Set("sql", out.Rule.Sql)
	d.Set("sql_version", out.Rule.AwsIotSqlVersion)
	d.Set("cloudwatch_alarm", flattenIoTRuleCloudWatchAlarmActions(out.Rule.Actions))
	d.Set("cloudwatch_metric", flattenIoTRuleCloudWatchMetricActions(out.Rule.Actions))
	d.Set("dynamodb", flattenIoTRuleDynamoDbActions(out.Rule.Actions))
	if err := d.Set("dynamodbv2", flattenIoTRuleDynamoDbv2Actions(out.Rule.Actions)); err != nil {
		return fmt.Errorf("error setting dynamodbv2: %w", err)
	}
	d.Set("elasticsearch", flattenIoTRuleElasticSearchActions(out.Rule.Actions))
	d.Set("firehose", flattenIoTRuleFirehoseActions(out.Rule.Actions))
	d.Set("kinesis", flattenIoTRuleKinesisActions(out.Rule.Actions))
	d.Set("lambda", flattenIoTRuleLambdaActions(out.Rule.Actions))
	d.Set("republish", flattenIoTRuleRepublishActions(out.Rule.Actions))
	d.Set("s3", flattenIoTRuleS3Actions(out.Rule.Actions))
	d.Set("sns", flattenIoTRuleSnsActions(out.Rule.Actions))
	d.Set("sqs", flattenIoTRuleSqsActions(out.Rule.Actions))
<<<<<<< HEAD
	d.Set("iot_analytics", flattenIoTRuleIotAnalyticsActions(out.Rule.Actions))
=======
	d.Set("iot_events", flattenIoTRuleIotEventsActions(out.Rule.Actions))
>>>>>>> 4ea64632

	return nil
}

func resourceAwsIotTopicRuleUpdate(d *schema.ResourceData, meta interface{}) error {
	conn := meta.(*AWSClient).iotconn

	params := &iot.ReplaceTopicRuleInput{
		RuleName:         aws.String(d.Get("name").(string)),
		TopicRulePayload: createTopicRulePayload(d),
	}
	log.Printf("[DEBUG] Updating IoT Topic Rule: %s", params)
	_, err := conn.ReplaceTopicRule(params)

	if err != nil {
		return err
	}

	return resourceAwsIotTopicRuleRead(d, meta)
}

func resourceAwsIotTopicRuleDelete(d *schema.ResourceData, meta interface{}) error {
	conn := meta.(*AWSClient).iotconn

	params := &iot.DeleteTopicRuleInput{
		RuleName: aws.String(d.Id()),
	}
	log.Printf("[DEBUG] Deleting IoT Topic Rule: %s", params)
	_, err := conn.DeleteTopicRule(params)

	return err
}

func expandIotPutItemInput(tfList []interface{}) *iot.PutItemInput {
	if len(tfList) == 0 || tfList[0] == nil {
		return nil
	}

	apiObject := &iot.PutItemInput{}
	tfMap := tfList[0].(map[string]interface{})

	if v, ok := tfMap["table_name"].(string); ok && v != "" {
		apiObject.TableName = aws.String(v)
	}

	return apiObject
}

func flattenIotPutItemInput(apiObject *iot.PutItemInput) []interface{} {
	if apiObject == nil {
		return nil
	}

	tfMap := make(map[string]interface{})

	if v := apiObject.TableName; v != nil {
		tfMap["table_name"] = aws.StringValue(v)
	}

	return []interface{}{tfMap}
}<|MERGE_RESOLUTION|>--- conflicted
+++ resolved
@@ -346,25 +346,28 @@
 				Type:     schema.TypeString,
 				Computed: true,
 			},
-<<<<<<< HEAD
 			"iot_analytics": {
-=======
+				Type:     schema.TypeSet,
+				Optional: true,
+				Elem: &schema.Resource{
+					Schema: map[string]*schema.Schema{
+						"channel_name": {
+							Type:     schema.TypeString,
+							Required: true,
+						},
+						"role_arn": {
+							Type:         schema.TypeString,
+							Required:     true,
+							ValidateFunc: validateArn,
+						},
+					},
+				},
+			},
 			"iot_events": {
->>>>>>> 4ea64632
-				Type:     schema.TypeSet,
-				Optional: true,
-				Elem: &schema.Resource{
-					Schema: map[string]*schema.Schema{
-<<<<<<< HEAD
-						"channel_name": {
-							Type:     schema.TypeString,
-							Required: true,
-						},
-						"role_arn": {
-							Type:         schema.TypeString,
-							Required:     true,
-							ValidateFunc: validateArn,
-=======
+				Type:     schema.TypeSet,
+				Optional: true,
+				Elem: &schema.Resource{
+					Schema: map[string]*schema.Schema{
 						"input_name": {
 							Type:     schema.TypeString,
 							Required: true,
@@ -376,7 +379,6 @@
 						"role_arn": {
 							Type:     schema.TypeString,
 							Required: true,
->>>>>>> 4ea64632
 						},
 					},
 				},
@@ -398,21 +400,13 @@
 	s3Actions := d.Get("s3").(*schema.Set).List()
 	snsActions := d.Get("sns").(*schema.Set).List()
 	sqsActions := d.Get("sqs").(*schema.Set).List()
-<<<<<<< HEAD
 	iotAnalyticsActions := d.Get("iot_analytics").(*schema.Set).List()
+	iotEventsActions := d.Get("iot_events").(*schema.Set).List()
 
 	numActions := len(cloudwatchAlarmActions) + len(cloudwatchMetricActions) +
 		len(dynamoDbActions) + len(dynamoDbv2Actions) + len(elasticsearchActions) +
 		len(firehoseActions) + len(kinesisActions) + len(lambdaActions) +
-		len(republishActions) + len(s3Actions) + len(snsActions) + len(sqsActions) + len(iotAnalyticsActions)
-=======
-	iotEventsActions := d.Get("iot_events").(*schema.Set).List()
-
-	numActions := len(cloudwatchAlarmActions) + len(cloudwatchMetricActions) +
-		len(dynamoDbActions) + len(elasticsearchActions) + len(firehoseActions) +
-		len(kinesisActions) + len(lambdaActions) + len(republishActions) +
-		len(s3Actions) + len(snsActions) + len(sqsActions) + len(iotEventsActions)
->>>>>>> 4ea64632
+		len(republishActions) + len(s3Actions) + len(snsActions) + len(sqsActions) + len(iotAnalyticsActions) + len(iotEventsActions)
 	actions := make([]*iot.Action, numActions)
 
 	i := 0
@@ -609,8 +603,8 @@
 		i++
 	}
 
-<<<<<<< HEAD
 	// Add Analytic actions
+
 	for _, a := range iotAnalyticsActions {
 		raw := a.(map[string]interface{})
 		actions[i] = &iot.Action{
@@ -619,7 +613,9 @@
 				RoleArn:     aws.String(raw["role_arn"].(string)),
 			},
 		}
-=======
+		i++
+	}
+
 	// Add IoT Events actions
 
 	for _, a := range iotEventsActions {
@@ -634,7 +630,6 @@
 			act.IotEvents.MessageId = aws.String(raw["message_id"].(string))
 		}
 		actions[i] = act
->>>>>>> 4ea64632
 		i++
 	}
 
@@ -701,11 +696,8 @@
 	d.Set("s3", flattenIoTRuleS3Actions(out.Rule.Actions))
 	d.Set("sns", flattenIoTRuleSnsActions(out.Rule.Actions))
 	d.Set("sqs", flattenIoTRuleSqsActions(out.Rule.Actions))
-<<<<<<< HEAD
 	d.Set("iot_analytics", flattenIoTRuleIotAnalyticsActions(out.Rule.Actions))
-=======
 	d.Set("iot_events", flattenIoTRuleIotEventsActions(out.Rule.Actions))
->>>>>>> 4ea64632
 
 	return nil
 }
