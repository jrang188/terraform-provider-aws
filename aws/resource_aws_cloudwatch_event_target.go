package aws

import (
	"errors"
	"fmt"
	"log"
	"math"
	"regexp"
	"strings"

	"github.com/aws/aws-sdk-go/aws"
	events "github.com/aws/aws-sdk-go/service/cloudwatchevents"
	"github.com/hashicorp/aws-sdk-go-base/tfawserr"
	"github.com/hashicorp/terraform-plugin-sdk/v2/helper/resource"
	"github.com/hashicorp/terraform-plugin-sdk/v2/helper/schema"
	"github.com/hashicorp/terraform-plugin-sdk/v2/helper/validation"
<<<<<<< HEAD
	tfevents "github.com/terraform-providers/terraform-provider-aws/aws/internal/service/cloudwatchevents"
=======
	"github.com/terraform-providers/terraform-provider-aws/aws/internal/service/cloudwatchevents/lister"
>>>>>>> 6f1a4eeb
)

func resourceAwsCloudWatchEventTarget() *schema.Resource {
	return &schema.Resource{
		Create: resourceAwsCloudWatchEventTargetCreate,
		Read:   resourceAwsCloudWatchEventTargetRead,
		Update: resourceAwsCloudWatchEventTargetUpdate,
		Delete: resourceAwsCloudWatchEventTargetDelete,

		Importer: &schema.ResourceImporter{
			State: resourceAwsCloudWatchEventTargetImport,
		},

		Schema: map[string]*schema.Schema{
			"event_bus_name": {
				Type:         schema.TypeString,
				Optional:     true,
				ForceNew:     true,
				ValidateFunc: validateCloudWatchEventBusName,
				Default:      tfevents.DefaultEventBusName,
			},

			"rule": {
				Type:         schema.TypeString,
				Required:     true,
				ForceNew:     true,
				ValidateFunc: validateCloudWatchEventRuleName,
			},

			"target_id": {
				Type:         schema.TypeString,
				Optional:     true,
				Computed:     true,
				ForceNew:     true,
				ValidateFunc: validateCloudWatchEventTargetId,
			},

			"arn": {
				Type:     schema.TypeString,
				Required: true,
			},

			"input": {
				Type:          schema.TypeString,
				Optional:      true,
				ConflictsWith: []string{"input_path", "input_transformer"},
				// We could be normalizing the JSON here,
				// but for built-in targets input may not be JSON
			},

			"input_path": {
				Type:          schema.TypeString,
				Optional:      true,
				ConflictsWith: []string{"input", "input_transformer"},
			},

			"role_arn": {
				Type:     schema.TypeString,
				Optional: true,
			},

			"run_command_targets": {
				Type:     schema.TypeList,
				Optional: true,
				MaxItems: 5,
				Elem: &schema.Resource{
					Schema: map[string]*schema.Schema{
						"key": {
							Type:         schema.TypeString,
							Required:     true,
							ValidateFunc: validation.StringLenBetween(1, 128),
						},
						"values": {
							Type:     schema.TypeList,
							Required: true,
							Elem:     &schema.Schema{Type: schema.TypeString},
						},
					},
				},
			},

			"ecs_target": {
				Type:     schema.TypeList,
				Optional: true,
				MaxItems: 1,
				Elem: &schema.Resource{
					Schema: map[string]*schema.Schema{
						"group": {
							Type:         schema.TypeString,
							Optional:     true,
							ValidateFunc: validation.StringLenBetween(1, 255),
						},
						"launch_type": {
							Type:     schema.TypeString,
							Optional: true,
							Default:  "EC2",
						},
						"network_configuration": {
							Type:     schema.TypeList,
							Optional: true,
							MaxItems: 1,
							Elem: &schema.Resource{
								Schema: map[string]*schema.Schema{
									"security_groups": {
										Type:     schema.TypeSet,
										Optional: true,
										Elem:     &schema.Schema{Type: schema.TypeString},
										Set:      schema.HashString,
									},
									"subnets": {
										Type:     schema.TypeSet,
										Required: true,
										Elem:     &schema.Schema{Type: schema.TypeString},
										Set:      schema.HashString,
									},
									"assign_public_ip": {
										Type:     schema.TypeBool,
										Optional: true,
										Default:  false,
									},
								},
							},
						},
						"platform_version": {
							Type:         schema.TypeString,
							Optional:     true,
							ValidateFunc: validation.StringLenBetween(0, 1600),
						},
						"task_count": {
							Type:         schema.TypeInt,
							Optional:     true,
							ValidateFunc: validation.IntBetween(1, math.MaxInt32),
							Default:      1,
						},
						"task_definition_arn": {
							Type:         schema.TypeString,
							Required:     true,
							ValidateFunc: validation.StringLenBetween(1, 1600),
						},
					},
				},
			},

			"batch_target": {
				Type:     schema.TypeList,
				Optional: true,
				MaxItems: 1,
				Elem: &schema.Resource{
					Schema: map[string]*schema.Schema{
						"job_definition": {
							Type:     schema.TypeString,
							Required: true,
						},
						"job_name": {
							Type:     schema.TypeString,
							Required: true,
						},
						"array_size": {
							Type:         schema.TypeInt,
							Optional:     true,
							ValidateFunc: validation.IntBetween(2, 10000),
						},
						"job_attempts": {
							Type:         schema.TypeInt,
							Optional:     true,
							ValidateFunc: validation.IntBetween(1, 10),
						},
					},
				},
			},

			"kinesis_target": {
				Type:     schema.TypeList,
				Optional: true,
				MaxItems: 1,
				Elem: &schema.Resource{
					Schema: map[string]*schema.Schema{
						"partition_key_path": {
							Type:         schema.TypeString,
							Optional:     true,
							ValidateFunc: validation.StringLenBetween(1, 256),
						},
					},
				},
			},

			"sqs_target": {
				Type:     schema.TypeList,
				Optional: true,
				MaxItems: 1,
				Elem: &schema.Resource{
					Schema: map[string]*schema.Schema{
						"message_group_id": {
							Type:     schema.TypeString,
							Optional: true,
						},
					},
				},
			},

			"input_transformer": {
				Type:          schema.TypeList,
				Optional:      true,
				MaxItems:      1,
				ConflictsWith: []string{"input", "input_path"},
				Elem: &schema.Resource{
					Schema: map[string]*schema.Schema{
						"input_paths": {
							Type:     schema.TypeMap,
							Optional: true,
							Elem:     &schema.Schema{Type: schema.TypeString},
							ValidateFunc: validation.All(
								MapMaxItems(10),
								MapKeysDoNotMatch(regexp.MustCompile(`^AWS.*$`), "input_path must not start with \"AWS\""),
							),
						},
						"input_template": {
							Type:         schema.TypeString,
							Required:     true,
							ValidateFunc: validation.StringLenBetween(1, 8192),
						},
					},
				},
			},
		},
	}
}

func resourceAwsCloudWatchEventTargetCreate(d *schema.ResourceData, meta interface{}) error {
	conn := meta.(*AWSClient).cloudwatcheventsconn

	rule := d.Get("rule").(string)

	var targetID string
	if v, ok := d.GetOk("target_id"); ok {
		targetID = v.(string)
	} else {
		targetID = resource.UniqueId()
		d.Set("target_id", targetID)
	}
	var busName string
	if v, ok := d.GetOk("event_bus_name"); ok {
		busName = v.(string)
	}

	input := buildPutTargetInputStruct(d)

	log.Printf("[DEBUG] Creating CloudWatch Events Target: %s", input)
	out, err := conn.PutTargets(input)
	if err != nil {
		return fmt.Errorf("Creating CloudWatch Events Target failed: %w", err)
	}

	if len(out.FailedEntries) > 0 {
		return fmt.Errorf("Creating CloudWatch Events Target failed: %s", out.FailedEntries)
	}

	id := prepareAwsCloudWatchEventTargetResourceId(busName, rule, targetID)
	d.SetId(id)

	log.Printf("[INFO] CloudWatch Events Target (%s) created", d.Id())

	return resourceAwsCloudWatchEventTargetRead(d, meta)
}

func resourceAwsCloudWatchEventTargetRead(d *schema.ResourceData, meta interface{}) error {
	conn := meta.(*AWSClient).cloudwatcheventsconn

<<<<<<< HEAD
	var busName string
	if v, ok := d.GetOk("event_bus_name"); ok {
		busName = v.(string)
	}

	t, err := findEventTargetById(d.Get("target_id").(string), d.Get("rule").(string), busName, nil, conn)
=======
	t, err := findEventTargetById(conn, d.Get("target_id").(string), d.Get("rule").(string))
>>>>>>> 6f1a4eeb
	if err != nil {
		if regexp.MustCompile(" not found$").MatchString(err.Error()) {
			log.Printf("[WARN] Removing CloudWatch Events Target (%s) because it's gone.", d.Id())
			d.SetId("")
			return nil
		}
		if tfawserr.ErrCodeEquals(err, "ValidationException") {
			log.Printf("[WARN] Removing CloudWatch Events Target (%s) because it never existed.", d.Id())
			d.SetId("")
			return nil
		}

		if tfawserr.ErrCodeEquals(err, events.ErrCodeResourceNotFoundException) {
			log.Printf("[WARN] CloudWatch Events Target (%s) not found. Removing it from state.", d.Id())
			d.SetId("")
			return nil
		}
		return err
	}
	log.Printf("[DEBUG] Found Event Target: %s", t)

	d.Set("arn", t.Arn)
	d.Set("target_id", t.Id)
	d.Set("input", t.Input)
	d.Set("input_path", t.InputPath)
	d.Set("role_arn", t.RoleArn)
	d.Set("event_bus_name", busName)

	if t.RunCommandParameters != nil {
		if err := d.Set("run_command_targets", flattenAwsCloudWatchEventTargetRunParameters(t.RunCommandParameters)); err != nil {
			return fmt.Errorf("Error setting run_command_targets error: %w", err)
		}
	}

	if t.EcsParameters != nil {
		if err := d.Set("ecs_target", flattenAwsCloudWatchEventTargetEcsParameters(t.EcsParameters)); err != nil {
			return fmt.Errorf("Error setting ecs_target error: %w", err)
		}
	}

	if t.BatchParameters != nil {
		if err := d.Set("batch_target", flattenAwsCloudWatchEventTargetBatchParameters(t.BatchParameters)); err != nil {
			return fmt.Errorf("Error setting batch_target error: %w", err)
		}
	}

	if t.KinesisParameters != nil {
		if err := d.Set("kinesis_target", flattenAwsCloudWatchEventTargetKinesisParameters(t.KinesisParameters)); err != nil {
			return fmt.Errorf("Error setting kinesis_target error: %w", err)
		}
	}

	if t.SqsParameters != nil {
		if err := d.Set("sqs_target", flattenAwsCloudWatchEventTargetSqsParameters(t.SqsParameters)); err != nil {
			return fmt.Errorf("Error setting sqs_target error: %w", err)
		}
	}

	if t.InputTransformer != nil {
		if err := d.Set("input_transformer", flattenAwsCloudWatchInputTransformer(t.InputTransformer)); err != nil {
			return fmt.Errorf("Error setting input_transformer error: %w", err)
		}
	}

	return nil
}

<<<<<<< HEAD
func findEventTargetById(id, rule, busName string, nextToken *string, conn *events.CloudWatchEvents) (*events.Target, error) {
	if len(busName) == 0 {
		return nil, errors.New("internal error: bus name is required in findEventTargetById()")
	}
	input := events.ListTargetsByRuleInput{
		Rule:         aws.String(rule),
		EventBusName: aws.String(busName),
		NextToken:    nextToken,
		Limit:        aws.Int64(100), // Set limit to allowed maximum to prevent API throttling
	}
	log.Printf("[DEBUG] Reading CloudWatch Events Target: %s", input)
	out, err := conn.ListTargetsByRule(&input)
	if err != nil {
		return nil, err
=======
func findEventTargetById(conn *events.CloudWatchEvents, id, rule string) (*events.Target, error) {
	input := &events.ListTargetsByRuleInput{
		Rule:  aws.String(rule),
		Limit: aws.Int64(100), // Set limit to allowed maximum to prevent API throttling
>>>>>>> 6f1a4eeb
	}
	var result *events.Target

<<<<<<< HEAD
	for _, t := range out.Targets {
		if aws.StringValue(t.Id) == id {
			return t, nil
=======
	err := lister.ListTargetsByRulePages(conn, input, func(page *events.ListTargetsByRuleOutput, lastPage bool) bool {
		if page == nil {
			return !lastPage
		}

		for _, t := range page.Targets {
			if id == aws.StringValue(t.Id) {
				result = t
				return false
			}
>>>>>>> 6f1a4eeb
		}

<<<<<<< HEAD
	if out.NextToken != nil {
		return findEventTargetById(id, rule, busName, nextToken, conn)
	}

	return nil, fmt.Errorf("CloudWatch Events Target (%s) (%q) not found", id, rule)
=======
		return !lastPage
	})
	if err != nil {
		return nil, err
	}

	if result == nil {
		return nil, fmt.Errorf("CloudWatch Event Target %q (%q) not found", id, rule)
	}
	return result, nil
>>>>>>> 6f1a4eeb
}

func resourceAwsCloudWatchEventTargetUpdate(d *schema.ResourceData, meta interface{}) error {
	conn := meta.(*AWSClient).cloudwatcheventsconn

	input := buildPutTargetInputStruct(d)

	log.Printf("[DEBUG] Updating CloudWatch Events Target: %s", input)
	_, err := conn.PutTargets(input)
	if err != nil {
		return fmt.Errorf("error updating CloudWatch Events Target (%s): %w", d.Id(), err)
	}

	return resourceAwsCloudWatchEventTargetRead(d, meta)
}

func resourceAwsCloudWatchEventTargetDelete(d *schema.ResourceData, meta interface{}) error {
	conn := meta.(*AWSClient).cloudwatcheventsconn

	busName := determineCloudWatchEventBusNameFromEventTargetResourceId(d.Id())
	input := &events.RemoveTargetsInput{
		Ids:          []*string{aws.String(d.Get("target_id").(string))},
		Rule:         aws.String(d.Get("rule").(string)),
		EventBusName: aws.String(busName),
	}

	output, err := conn.RemoveTargets(input)

	if err != nil {
		return fmt.Errorf("error deleting CloudWatch Events Target (%s): %w", d.Id(), err)
	}

	if output != nil && len(output.FailedEntries) > 0 && output.FailedEntries[0] != nil {
		failedEntry := output.FailedEntries[0]
		return fmt.Errorf("error deleting CloudWatch Events Target (%s): failure entry: %s: %s", d.Id(), aws.StringValue(failedEntry.ErrorCode), aws.StringValue(failedEntry.ErrorMessage))
	}

	return nil
}

func buildPutTargetInputStruct(d *schema.ResourceData) *events.PutTargetsInput {
	e := &events.Target{
		Arn: aws.String(d.Get("arn").(string)),
		Id:  aws.String(d.Get("target_id").(string)),
	}

	if v, ok := d.GetOk("input"); ok {
		e.Input = aws.String(v.(string))
	}
	if v, ok := d.GetOk("input_path"); ok {
		e.InputPath = aws.String(v.(string))
	}

	if v, ok := d.GetOk("role_arn"); ok {
		e.RoleArn = aws.String(v.(string))
	}

	if v, ok := d.GetOk("run_command_targets"); ok {
		e.RunCommandParameters = expandAwsCloudWatchEventTargetRunParameters(v.([]interface{}))
	}
	if v, ok := d.GetOk("ecs_target"); ok {
		e.EcsParameters = expandAwsCloudWatchEventTargetEcsParameters(v.([]interface{}))
	}
	if v, ok := d.GetOk("batch_target"); ok {
		e.BatchParameters = expandAwsCloudWatchEventTargetBatchParameters(v.([]interface{}))
	}

	if v, ok := d.GetOk("kinesis_target"); ok {
		e.KinesisParameters = expandAwsCloudWatchEventTargetKinesisParameters(v.([]interface{}))
	}

	if v, ok := d.GetOk("sqs_target"); ok {
		e.SqsParameters = expandAwsCloudWatchEventTargetSqsParameters(v.([]interface{}))
	}

	if v, ok := d.GetOk("input_transformer"); ok {
		e.InputTransformer = expandAwsCloudWatchEventTransformerParameters(v.([]interface{}))
	}

	input := events.PutTargetsInput{
		Rule:    aws.String(d.Get("rule").(string)),
		Targets: []*events.Target{e},
	}
	if v, ok := d.GetOk("event_bus_name"); ok {
		input.EventBusName = aws.String(v.(string))
	}

	return &input
}

func expandAwsCloudWatchEventTargetRunParameters(config []interface{}) *events.RunCommandParameters {

	commands := make([]*events.RunCommandTarget, 0)

	for _, c := range config {
		param := c.(map[string]interface{})
		command := &events.RunCommandTarget{
			Key:    aws.String(param["key"].(string)),
			Values: expandStringList(param["values"].([]interface{})),
		}

		commands = append(commands, command)
	}

	command := &events.RunCommandParameters{
		RunCommandTargets: commands,
	}

	return command
}

func expandAwsCloudWatchEventTargetEcsParameters(config []interface{}) *events.EcsParameters {
	ecsParameters := &events.EcsParameters{}
	for _, c := range config {
		param := c.(map[string]interface{})
		if val, ok := param["group"].(string); ok && val != "" {
			ecsParameters.Group = aws.String(val)
		}
		if val, ok := param["launch_type"].(string); ok && val != "" {
			ecsParameters.LaunchType = aws.String(val)
		}
		if val, ok := param["network_configuration"]; ok {
			ecsParameters.NetworkConfiguration = expandAwsCloudWatchEventTargetEcsParametersNetworkConfiguration(val.([]interface{}))
		}
		if val, ok := param["platform_version"].(string); ok && val != "" {
			ecsParameters.PlatformVersion = aws.String(val)
		}
		ecsParameters.TaskCount = aws.Int64(int64(param["task_count"].(int)))
		ecsParameters.TaskDefinitionArn = aws.String(param["task_definition_arn"].(string))
	}

	return ecsParameters
}
func expandAwsCloudWatchEventTargetEcsParametersNetworkConfiguration(nc []interface{}) *events.NetworkConfiguration {
	if len(nc) == 0 {
		return nil
	}
	awsVpcConfig := &events.AwsVpcConfiguration{}
	raw := nc[0].(map[string]interface{})
	if val, ok := raw["security_groups"]; ok {
		awsVpcConfig.SecurityGroups = expandStringSet(val.(*schema.Set))
	}
	awsVpcConfig.Subnets = expandStringSet(raw["subnets"].(*schema.Set))
	if val, ok := raw["assign_public_ip"].(bool); ok {
		awsVpcConfig.AssignPublicIp = aws.String(events.AssignPublicIpDisabled)
		if val {
			awsVpcConfig.AssignPublicIp = aws.String(events.AssignPublicIpEnabled)
		}
	}

	return &events.NetworkConfiguration{AwsvpcConfiguration: awsVpcConfig}
}

func expandAwsCloudWatchEventTargetBatchParameters(config []interface{}) *events.BatchParameters {
	batchParameters := &events.BatchParameters{}
	for _, c := range config {
		param := c.(map[string]interface{})
		batchParameters.JobDefinition = aws.String(param["job_definition"].(string))
		batchParameters.JobName = aws.String(param["job_name"].(string))
		if v, ok := param["array_size"].(int); ok && v > 1 && v <= 10000 {
			arrayProperties := &events.BatchArrayProperties{}
			arrayProperties.Size = aws.Int64(int64(v))
			batchParameters.ArrayProperties = arrayProperties
		}
		if v, ok := param["job_attempts"].(int); ok && v > 0 && v <= 10 {
			retryStrategy := &events.BatchRetryStrategy{}
			retryStrategy.Attempts = aws.Int64(int64(v))
			batchParameters.RetryStrategy = retryStrategy
		}
	}

	return batchParameters
}

func expandAwsCloudWatchEventTargetKinesisParameters(config []interface{}) *events.KinesisParameters {
	kinesisParameters := &events.KinesisParameters{}
	for _, c := range config {
		param := c.(map[string]interface{})
		if v, ok := param["partition_key_path"].(string); ok && v != "" {
			kinesisParameters.PartitionKeyPath = aws.String(v)
		}
	}

	return kinesisParameters
}

func expandAwsCloudWatchEventTargetSqsParameters(config []interface{}) *events.SqsParameters {
	sqsParameters := &events.SqsParameters{}
	for _, c := range config {
		param := c.(map[string]interface{})
		if v, ok := param["message_group_id"].(string); ok && v != "" {
			sqsParameters.MessageGroupId = aws.String(v)
		}
	}

	return sqsParameters
}

func expandAwsCloudWatchEventTransformerParameters(config []interface{}) *events.InputTransformer {
	transformerParameters := &events.InputTransformer{}

	inputPathsMaps := map[string]*string{}

	for _, c := range config {
		param := c.(map[string]interface{})
		inputPaths := param["input_paths"].(map[string]interface{})

		for k, v := range inputPaths {
			inputPathsMaps[k] = aws.String(v.(string))
		}
		transformerParameters.InputTemplate = aws.String(param["input_template"].(string))
	}
	transformerParameters.InputPathsMap = inputPathsMaps

	return transformerParameters
}

func flattenAwsCloudWatchEventTargetRunParameters(runCommand *events.RunCommandParameters) []map[string]interface{} {
	result := make([]map[string]interface{}, 0)

	for _, x := range runCommand.RunCommandTargets {
		config := make(map[string]interface{})

		config["key"] = aws.StringValue(x.Key)
		config["values"] = flattenStringList(x.Values)

		result = append(result, config)
	}

	return result
}
func flattenAwsCloudWatchEventTargetEcsParameters(ecsParameters *events.EcsParameters) []map[string]interface{} {
	config := make(map[string]interface{})
	if ecsParameters.Group != nil {
		config["group"] = aws.StringValue(ecsParameters.Group)
	}
	if ecsParameters.LaunchType != nil {
		config["launch_type"] = aws.StringValue(ecsParameters.LaunchType)
	}
	config["network_configuration"] = flattenAwsCloudWatchEventTargetEcsParametersNetworkConfiguration(ecsParameters.NetworkConfiguration)
	if ecsParameters.PlatformVersion != nil {
		config["platform_version"] = aws.StringValue(ecsParameters.PlatformVersion)
	}
	config["task_count"] = aws.Int64Value(ecsParameters.TaskCount)
	config["task_definition_arn"] = aws.StringValue(ecsParameters.TaskDefinitionArn)
	result := []map[string]interface{}{config}
	return result
}
func flattenAwsCloudWatchEventTargetEcsParametersNetworkConfiguration(nc *events.NetworkConfiguration) []interface{} {
	if nc == nil {
		return nil
	}

	result := make(map[string]interface{})
	result["security_groups"] = schema.NewSet(schema.HashString, flattenStringList(nc.AwsvpcConfiguration.SecurityGroups))
	result["subnets"] = schema.NewSet(schema.HashString, flattenStringList(nc.AwsvpcConfiguration.Subnets))

	if nc.AwsvpcConfiguration.AssignPublicIp != nil {
		result["assign_public_ip"] = *nc.AwsvpcConfiguration.AssignPublicIp == events.AssignPublicIpEnabled
	}

	return []interface{}{result}
}

func flattenAwsCloudWatchEventTargetBatchParameters(batchParameters *events.BatchParameters) []map[string]interface{} {
	config := make(map[string]interface{})
	config["job_definition"] = aws.StringValue(batchParameters.JobDefinition)
	config["job_name"] = aws.StringValue(batchParameters.JobName)
	if batchParameters.ArrayProperties != nil {
		config["array_size"] = int(aws.Int64Value(batchParameters.ArrayProperties.Size))
	}
	if batchParameters.RetryStrategy != nil {
		config["job_attempts"] = int(aws.Int64Value(batchParameters.RetryStrategy.Attempts))
	}
	result := []map[string]interface{}{config}
	return result
}

func flattenAwsCloudWatchEventTargetKinesisParameters(kinesisParameters *events.KinesisParameters) []map[string]interface{} {
	config := make(map[string]interface{})
	config["partition_key_path"] = aws.StringValue(kinesisParameters.PartitionKeyPath)
	result := []map[string]interface{}{config}
	return result
}

func flattenAwsCloudWatchEventTargetSqsParameters(sqsParameters *events.SqsParameters) []map[string]interface{} {
	config := make(map[string]interface{})
	config["message_group_id"] = aws.StringValue(sqsParameters.MessageGroupId)
	result := []map[string]interface{}{config}
	return result
}

func flattenAwsCloudWatchInputTransformer(inputTransformer *events.InputTransformer) []map[string]interface{} {
	config := make(map[string]interface{})
	inputPathsMap := make(map[string]string)
	for k, v := range inputTransformer.InputPathsMap {
		inputPathsMap[k] = aws.StringValue(v)
	}
	config["input_template"] = aws.StringValue(inputTransformer.InputTemplate)
	config["input_paths"] = inputPathsMap

	result := []map[string]interface{}{config}
	return result
}

func prepareAwsCloudWatchEventTargetResourceId(busName string, ruleName string, targetName string) string {
	id := ruleName + "-" + targetName
	if busName != "" && busName != "default" {
		id = busName + "/" + id
	}

	return id
}
func determineCloudWatchEventBusNameFromEventTargetResourceId(id string) string {
	idParts := strings.Split(id, "/")
	if len(idParts) == 2 {
		return idParts[0]
	}

	return "default"
}

func resourceAwsCloudWatchEventTargetImport(d *schema.ResourceData, meta interface{}) ([]*schema.ResourceData, error) {
	idParts := strings.SplitN(d.Id(), "/", 3)
	if len(idParts) < 2 || len(idParts) > 3 || idParts[0] == "" || idParts[1] == "" || (len(idParts) == 3 && idParts[2] == "") {
		return nil, fmt.Errorf("unexpected format (%q), expected <rule-name>/<target-id> or <bus-name>/<rule-name>/<target-id>", d.Id())
	}
	busName := "default"
	var ruleName string
	var targetName string
	if len(idParts) == 2 {
		ruleName = idParts[0]
		targetName = idParts[1]
	} else {
		busName = idParts[0]
		ruleName = idParts[1]
		targetName = idParts[2]
	}
	d.Set("target_id", targetName)
	d.Set("rule", ruleName)
	d.Set("event_bus_name", busName)
	id := prepareAwsCloudWatchEventTargetResourceId(busName, ruleName, targetName)
	d.SetId(id)

	return []*schema.ResourceData{d}, nil
}<|MERGE_RESOLUTION|>--- conflicted
+++ resolved
@@ -14,11 +14,8 @@
 	"github.com/hashicorp/terraform-plugin-sdk/v2/helper/resource"
 	"github.com/hashicorp/terraform-plugin-sdk/v2/helper/schema"
 	"github.com/hashicorp/terraform-plugin-sdk/v2/helper/validation"
-<<<<<<< HEAD
 	tfevents "github.com/terraform-providers/terraform-provider-aws/aws/internal/service/cloudwatchevents"
-=======
 	"github.com/terraform-providers/terraform-provider-aws/aws/internal/service/cloudwatchevents/lister"
->>>>>>> 6f1a4eeb
 )
 
 func resourceAwsCloudWatchEventTarget() *schema.Resource {
@@ -287,16 +284,12 @@
 func resourceAwsCloudWatchEventTargetRead(d *schema.ResourceData, meta interface{}) error {
 	conn := meta.(*AWSClient).cloudwatcheventsconn
 
-<<<<<<< HEAD
 	var busName string
 	if v, ok := d.GetOk("event_bus_name"); ok {
 		busName = v.(string)
 	}
 
-	t, err := findEventTargetById(d.Get("target_id").(string), d.Get("rule").(string), busName, nil, conn)
-=======
-	t, err := findEventTargetById(conn, d.Get("target_id").(string), d.Get("rule").(string))
->>>>>>> 6f1a4eeb
+	t, err := findEventTargetById(conn, d.Get("target_id").(string), d.Get("rule").(string), busName)
 	if err != nil {
 		if regexp.MustCompile(" not found$").MatchString(err.Error()) {
 			log.Printf("[WARN] Removing CloudWatch Events Target (%s) because it's gone.", d.Id())
@@ -364,35 +357,18 @@
 	return nil
 }
 
-<<<<<<< HEAD
-func findEventTargetById(id, rule, busName string, nextToken *string, conn *events.CloudWatchEvents) (*events.Target, error) {
+func findEventTargetById(conn *events.CloudWatchEvents, id, rule, busName string) (*events.Target, error) {
 	if len(busName) == 0 {
 		return nil, errors.New("internal error: bus name is required in findEventTargetById()")
 	}
-	input := events.ListTargetsByRuleInput{
+	input := &events.ListTargetsByRuleInput{
 		Rule:         aws.String(rule),
 		EventBusName: aws.String(busName),
-		NextToken:    nextToken,
 		Limit:        aws.Int64(100), // Set limit to allowed maximum to prevent API throttling
 	}
-	log.Printf("[DEBUG] Reading CloudWatch Events Target: %s", input)
-	out, err := conn.ListTargetsByRule(&input)
-	if err != nil {
-		return nil, err
-=======
-func findEventTargetById(conn *events.CloudWatchEvents, id, rule string) (*events.Target, error) {
-	input := &events.ListTargetsByRuleInput{
-		Rule:  aws.String(rule),
-		Limit: aws.Int64(100), // Set limit to allowed maximum to prevent API throttling
->>>>>>> 6f1a4eeb
-	}
+
 	var result *events.Target
 
-<<<<<<< HEAD
-	for _, t := range out.Targets {
-		if aws.StringValue(t.Id) == id {
-			return t, nil
-=======
 	err := lister.ListTargetsByRulePages(conn, input, func(page *events.ListTargetsByRuleOutput, lastPage bool) bool {
 		if page == nil {
 			return !lastPage
@@ -403,16 +379,8 @@
 				result = t
 				return false
 			}
->>>>>>> 6f1a4eeb
-		}
-
-<<<<<<< HEAD
-	if out.NextToken != nil {
-		return findEventTargetById(id, rule, busName, nextToken, conn)
-	}
-
-	return nil, fmt.Errorf("CloudWatch Events Target (%s) (%q) not found", id, rule)
-=======
+		}
+
 		return !lastPage
 	})
 	if err != nil {
@@ -423,7 +391,6 @@
 		return nil, fmt.Errorf("CloudWatch Event Target %q (%q) not found", id, rule)
 	}
 	return result, nil
->>>>>>> 6f1a4eeb
 }
 
 func resourceAwsCloudWatchEventTargetUpdate(d *schema.ResourceData, meta interface{}) error {
